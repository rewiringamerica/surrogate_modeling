--- conflicted
+++ resolved
@@ -200,11 +200,7 @@
 
 # COMMAND ----------
 
-<<<<<<< HEAD
-metadata_2022_format.count()  # just under expected number since buildngs in HI got dropped
-=======
 metadata_2022_format.count()  # just under expected number since buildings in HI got dropped
->>>>>>> e02f1a0c
 
 # COMMAND ----------
 
