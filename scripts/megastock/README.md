# MegaStock

## Sampled resstock building metadata to MegaStock

Process to generate new files for MegaStock:

A. Generate resstock building samples using the resstock repo. 
   - See the [resstock github repo](https://github.com/NREL/resstock/tree/develop?tab=readme-ov-file), and the [relevant documentation](https://resstock.readthedocs.io/en/latest/basic_tutorial/architecture.html#sampling).
   - Follow their installation instructions -- you'll have to install OpenStudio and the appropriate version of ruby to match what is defined in the resstock repo. They use [rbenv](https://github.com/rbenv/rbenv#readme) to manage ruby versions.
   - generate building metadata csv files using their sampling script
<<<<<<< HEAD
   - Sampled files using v3.3.0 are currently on GCS at `the-cube/data/processed/sampling_resstock/resstock_v3.3.0`. There are files corresponding to multiple sample sizes including N=10k, 1m, 2m, 5n, 10n, 15m, 20m.
=======
   - Sampled files using v3.3.0 are currently on GCS at `the-cube/data/processed/sampling_resstock/resstock_v3.3.0`. There are files corresponding to multiple sample sizes including N=10k, 1m, 2m, 5m, 10m, 15m, 20m.
>>>>>>> e02f1a0c

B. Run the [MegaStock Job](https://4617764665359845.5.gcp.databricks.com/jobs/724743198057405?o=4617764665359845) with the job parameter `n_sample_tag` set to the sample size suffix of the CSV from step 1. (e.g, '5m'). Note that all tables will be tagged with the current version number of the repo and the sample tag. This will perform the following: 

1. . Run `data_prep_01` notebook, referencing appropriate file names based on the job parameter. There are functions applied which:
     - process the resstock v3.3.0 data to match 2022.1 format
     - generate cleaned building metadata tables
2. Run `feature_extract_02`, referencing appropriate file names based on the job parameter. There are functions/code which:
     - transform building features and add upgrades and weather city
     - write out building metadata and upgrades to the feature store
3. Run `write_databricks_to_bigquery_03`, , referencing appropriate file names based on the job parameter. There code will write the following table to BQ:
      - `cube-machine-learning.ds_api_datasets.megastock_combined_baseline_{n_sample_tag}_{version_num}`

## Useful info
- [Reference figma diagram](https://www.figma.com/board/HbgKjS4P6tHGDLmz84fxTK/SuMo%2FDoyho?node-id=9-429&node-type=section&t=UCFHhbgvIyBZKoQM-0)<|MERGE_RESOLUTION|>--- conflicted
+++ resolved
@@ -8,11 +8,7 @@
    - See the [resstock github repo](https://github.com/NREL/resstock/tree/develop?tab=readme-ov-file), and the [relevant documentation](https://resstock.readthedocs.io/en/latest/basic_tutorial/architecture.html#sampling).
    - Follow their installation instructions -- you'll have to install OpenStudio and the appropriate version of ruby to match what is defined in the resstock repo. They use [rbenv](https://github.com/rbenv/rbenv#readme) to manage ruby versions.
    - generate building metadata csv files using their sampling script
-<<<<<<< HEAD
-   - Sampled files using v3.3.0 are currently on GCS at `the-cube/data/processed/sampling_resstock/resstock_v3.3.0`. There are files corresponding to multiple sample sizes including N=10k, 1m, 2m, 5n, 10n, 15m, 20m.
-=======
    - Sampled files using v3.3.0 are currently on GCS at `the-cube/data/processed/sampling_resstock/resstock_v3.3.0`. There are files corresponding to multiple sample sizes including N=10k, 1m, 2m, 5m, 10m, 15m, 20m.
->>>>>>> e02f1a0c
 
 B. Run the [MegaStock Job](https://4617764665359845.5.gcp.databricks.com/jobs/724743198057405?o=4617764665359845) with the job parameter `n_sample_tag` set to the sample size suffix of the CSV from step 1. (e.g, '5m'). Note that all tables will be tagged with the current version number of the repo and the sample tag. This will perform the following: 
 
