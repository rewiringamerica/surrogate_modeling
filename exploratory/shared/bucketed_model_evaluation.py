--- conflicted
+++ resolved
@@ -3,28 +3,26 @@
 
 # COMMAND ----------
 
-<<<<<<< HEAD
-=======
-# MAGIC %pip install gcsfs==2023.5.0
-
-# COMMAND ----------
-
->>>>>>> 0fb4e5d2
-from typing import List 
+from typing import List
 
 import pandas as pd
+from pyspark.sql import DataFrame
 from pyspark.sql import DataFrame
 from pyspark.sql.types import BooleanType, FloatType
 import pyspark.sql.functions as F
 from pyspark.sql.window import Window
+from pyspark.sql.window import Window
 
 # COMMAND ----------
 
 # use disk caching to accelerate data reads: https://docs.databricks.com/en/optimizations/disk-cache.html
 spark.conf.set("spark.databricks.io.cache.enabled", "true")
+# use disk caching to accelerate data reads: https://docs.databricks.com/en/optimizations/disk-cache.html
+spark.conf.set("spark.databricks.io.cache.enabled", "true")
 
 # COMMAND ----------
 
+# predicted baseline energy consumption by bucket
 # predicted baseline energy consumption by bucket
 predicted_bucketed_baseline_consumption = (
     spark.table("housing_profile.baseline_consumption_upfront_cost_bucketed").select(
@@ -55,10 +53,39 @@
         "baseline_appliance_fuel",
     )
 ).alias("pred_upgrade")
-
-# baseline energy consumption by building for single family homes in upgrade scenarios
-actual_baseline_consumption_by_building_bucket = spark.sql(
-    f"""
+spark.table("housing_profile.baseline_consumption_upfront_cost_bucketed").select(
+     "id",
+      "bucket_id",
+     "end_use",
+        "appliance_option",
+        "insulation_option",
+        "kwh_upgrade_median",
+        "kwh_upgrade_percentile",
+        "cooling_type",
+        "baseline_appliance_fuel",
+     )
+).alias("pred_baseline")
+
+    predicted_bucketed_upgrade_consumption = (
+spark.table("housing_profile.all_project_savings_bucketed").select(
+     "id",
+      "bucket_id",
+     "end_use",
+        "appliance_option",
+        "insulation_option",
+        "kwh_upgrade_median",
+        "kwh_upgrade_percentile",
+        "kwh_delta_median",
+        "kwh_delta_percentile",
+        "cooling_type",
+        "baseline_appliance_fuel",
+     )
+).alias("pred_upgrade")
+
+    # baseline energy consumption by building for single family homes in upgrade scenarios
+    actual_baseline_consumption_by_building_bucket = spark.sql(
+f"""
+    SELECT building_id, bucket_id, SUM(kwh_upgrade) AS kwh_upgrade, SUM(kwh_delta) AS kwh_delta
     SELECT building_id, bucket_id, SUM(kwh_upgrade) AS kwh_upgrade, SUM(kwh_delta) AS kwh_delta
     FROM housing_profile.resstock_annual_baseline_consumption_by_building_geography_enduse_fuel_bucket
     WHERE acs_housing_type == 'Single-Family'
@@ -67,9 +94,21 @@
     """
 ).alias("true_baseline")
 
-# baseline energy consumption by building for single family homes in upgrade scenarios
-actual_consumption_savings_by_building_bucket = spark.sql(
-    f"""
+    # baseline energy consumption by building for single family homes in upgrade scenarios
+    actual_consumption_savings_by_building_bucket = spark.sql(
+f"""
+    SELECT building_id, bucket_id, SUM(kwh_upgrade) AS kwh_upgrade, SUM(kwh_delta) AS kwh_delta
+    FROM housing_profile.all_resstock_annual_project_savings_by_building_geography_enduse_fuel_bucket
+    WHERE acs_housing_type == 'Single-Family'
+        AND upgrade_id IN (1, 3, 4)
+        AND end_use IN ('heating', 'cooling')
+    GROUP BY building_id, bucket_id
+    """
+).alias("true_baseline")
+
+    # baseline energy consumption by building for single family homes in upgrade scenarios
+    actual_consumption_savings_by_building_bucket = spark.sql(
+f"""
     SELECT building_id, bucket_id, SUM(kwh_upgrade) AS kwh_upgrade, SUM(kwh_delta) AS kwh_delta
     FROM housing_profile.all_resstock_annual_project_savings_by_building_geography_enduse_fuel_bucket
     WHERE acs_housing_type == 'Single-Family'
@@ -78,8 +117,8 @@
     """
 ).alias("true_upgrade")
 
-building_metadata = spark.sql(
-    """
+    building_metadata = spark.sql(
+"""
     SELECT building_id, in_heating_fuel, in_hvac_cooling_type, in_hvac_cooling_efficiency, in_hvac_heating_efficiency
     FROM building_model.resstock_metadata
     WHERE in_geometry_building_type_acs IN ('Single-Family Detached', 'Single-Family Attached')
@@ -87,146 +126,135 @@
     """
 )
 
-pep_projects = spark.sql(
-    "SELECT DISTINCT appliance_option, insulation_option, upgrade_id_pep AS upgrade_id  FROM housing_profile.pep_projects@v11"
+    pep_projects = spark.sql(
+"SELECT DISTINCT appliance_option, insulation_option, upgrade_id_pep AS upgrade_id  FROM housing_profile.pep_projects@v11"
 )
-
-# COMMAND ----------
-
-@F.udf(FloatType())
-def absolute_percentage_error(pred, true, eps=1e-3):
+    ).alias("true_upgrade")
+
+    building_metadata = spark.sql(
+        """
+    SELECT building_id, in_heating_fuel, in_hvac_cooling_type, in_hvac_cooling_efficiency, in_hvac_heating_efficiency
+    FROM building_model.resstock_metadata
+    WHERE in_geometry_building_type_acs IN ('Single-Family Detached', 'Single-Family Attached')
+    AND in_heating_fuel != 'Other Fuel'
+    """
+    )
+
+    pep_projects = spark.sql(
+        "SELECT DISTINCT appliance_option, insulation_option, upgrade_id_pep AS upgrade_id  FROM housing_profile.pep_projects@v11"
+    )
+
+    # COMMAND ----------
+
+    @ F.udf(FloatType())
+    def absolute_percentage_error(pred, true, eps=1e-3):
+    if abs(true) > eps:
+        return abs((true - pred) / true) * 100
+    def absolute_percentage_error(pred, true, eps=1e-3):
     if abs(true) > eps:
         return abs((true - pred) / true) * 100
     else:
         return None
 
-<<<<<<< HEAD
-
-=======
->>>>>>> 0fb4e5d2
-# join buildings to bucket prediction (baseline)
-prediction_actual_by_building_bucket_baseline = (
-    actual_baseline_consumption_by_building_bucket.join(
-        predicted_bucketed_baseline_consumption,
-<<<<<<< HEAD
-        on = F.col("true_baseline.bucket_id") == F.col("pred_baseline.id"),
-=======
-        F.col("true_baseline.bucket_id") == F.col("pred_baseline.id"),
->>>>>>> 0fb4e5d2
-    )
-    .join(building_metadata, on="building_id")
-    .drop("bucket_id")
-)
-
-# join buildings to bucket predictions (upgrades)
-prediction_actual_by_building_bucket_upgrade = (
-    actual_consumption_savings_by_building_bucket.join(
-        predicted_bucketed_upgrade_consumption,
-        F.col("true_upgrade.bucket_id") == F.col("pred_upgrade.id"),
-    )
-    .join(building_metadata, on="building_id")
-    .drop("bucket_id")
-)
-
-
-# combine upgrades and baseline predictions, join to projects to get upfrade id, and sum across heating and cooling
-hvac_prediction_actual_by_building_upgrade = (
-    prediction_actual_by_building_bucket_baseline.unionByName(
-        prediction_actual_by_building_bucket_upgrade, allowMissingColumns=True
-<<<<<<< HEAD
-    )
-    .withColumn(
-        "cooling_type",
-        F.when(F.col("in_hvac_cooling_type") == "Heat Pump AC", F.lit("Heat Pump"))
-        .when(F.col("in_hvac_cooling_type") == "None", F.lit("No Cooling"))
-        .when(
+
+    # join buildings to bucket prediction (baseline)
+    prediction_actual_by_building_bucket_baseline = (
+        actual_baseline_consumption_by_building_bucket.join(
+    predicted_bucketed_baseline_consumption,
+     on = F.col("true_baseline.bucket_id") == F.col("pred_baseline.id"),
+    )
+        .join(building_metadata, on="building_id")
+        .drop("bucket_id")
+    )
+
+        # join buildings to bucket predictions (upgrades)
+        prediction_actual_by_building_bucket_upgrade= (
+            actual_consumption_savings_by_building_bucket.join(
+    predicted_bucketed_upgrade_consumption,
+     F.col("true_upgrade.bucket_id") == F.col("pred_upgrade.id"),
+    )
+        .join(building_metadata, on="building_id")
+        .drop("bucket_id")
+    )
+
+
+        # combine upgrades and baseline predictions, join to projects to get upfrade id, and sum across heating and cooling
+        hvac_prediction_actual_by_building_upgrade= (
+            prediction_actual_by_building_bucket_baseline.unionByName(
+     prediction_actual_by_building_bucket_upgrade, allowMissingColumns = True
+    )
+        .withColumn(
+    "cooling_type",
+     F.when(F.col("in_hvac_cooling_type") ==
+            "Heat Pump AC", F.lit("Heat Pump"))
+      .when(F.col("in_hvac_cooling_type") == "None", F.lit("No Cooling"))
+       .when(
             (F.col("in_hvac_cooling_efficiency") == "Shared Cooling"),
             F.lit("Shared Cooling"),
         )
         .otherwise(F.col("in_hvac_cooling_type")),
     )
-    .withColumn(
-=======
-    )
-    .withColumn(
-        "cooling_type",
-        F.when(F.col("in_hvac_cooling_type") == "Heat Pump AC", F.lit("Heat Pump"))
-        .when(F.col("in_hvac_cooling_type") == "None", F.lit("No Cooling"))
-        .when(
-            (F.col("in_hvac_cooling_efficiency") == "Shared Cooling"),
-            F.lit("Shared Cooling"),
-        )
-        .otherwise(F.col("in_hvac_cooling_type")),
-    )
-    .withColumn(
->>>>>>> 0fb4e5d2
-        "baseline_appliance_fuel",
-        F.when(F.col("cooling_type") == "Heat Pump", F.lit("Heat Pump"))
-        .when(F.col("in_heating_fuel") == "Electricity", F.lit("Electric Resistance"))
-        .when(F.col("in_heating_fuel") == "None", F.lit("No Heating"))
+        .withColumn(
+    "baseline_appliance_fuel",
+     F.when(F.col("cooling_type") == "Heat Pump", F.lit("Heat Pump"))
+      .when(F.col("in_heating_fuel") == "Electricity", F.lit("Electric Resistance"))
+       .when(F.col("in_heating_fuel") == "None", F.lit("No Heating"))
         .when(
             F.col("in_hvac_heating_efficiency") == "Shared Heating",
             F.lit("Shared Heating"),
         )
         .otherwise(F.col("in_heating_fuel")),
     )
-    .join(pep_projects, on=["appliance_option", "insulation_option"])
-    .groupby("building_id", "upgrade_id", "baseline_appliance_fuel", "cooling_type")
-    .agg(
-        *[
-            F.sum(c).alias(c)
-            for c in [
-                "kwh_upgrade_median",
-                "kwh_upgrade",
+        .join(pep_projects, on=["appliance_option", "insulation_option"])
+        .groupby("building_id", "upgrade_id", "baseline_appliance_fuel", "cooling_type")
+        .agg(
+    *[
+         F.sum(c).alias(c)
+         for c in [
+              "kwh_upgrade_median",
+              "kwh_upgrade",
                 "kwh_delta_median",
                 "kwh_delta",
-            ]
-        ]
-    )
-)
-
-# compute various metrics
-error_by_building_upgrade = (
-    hvac_prediction_actual_by_building_upgrade.withColumn(
-        "absolute_percentage_error",
-        absolute_percentage_error(F.col("kwh_upgrade_median"), F.col("kwh_upgrade")),
-    )
-    .withColumn(
-        "absolute_error",
-<<<<<<< HEAD
-        F.round(F.abs(F.col("kwh_upgrade_median") - F.col("kwh_upgrade"))),
-=======
-        F.round(F.abs(F.col("kwh_upgrade_median") - F.col("kwh_upgrade")))
->>>>>>> 0fb4e5d2
-    )
-    .withColumn(
-        "absolute_percentage_error_savings",
-        absolute_percentage_error(F.col("kwh_delta_median"), F.col("kwh_delta")),
-    )
-    .withColumn(
-        "absolute_error_savings",
-<<<<<<< HEAD
-        F.round(F.abs(F.col("kwh_delta_median") - F.col("kwh_delta"))),
-=======
-        F.round(F.abs(F.col("kwh_delta_median") - F.col("kwh_delta")))
->>>>>>> 0fb4e5d2
-    )
-)
-
-# COMMAND ----------
-
-# save the predictions to a delta table so that we can plot the building level predictions compared to other models
-(
-    error_by_building_upgrade.write.format("delta")
-    .mode("overwrite")
-    .option("overwriteSchema", "true")
-    .saveAsTable("ml.surrogate_model.bucketed_sf_hvac_predictions")
-)
-
-# COMMAND ----------
-
-def aggregate_metrics(df: DataFrame, groupby_cols: List[str]):
-    """
+              ]
+         ]
+    )
+    )
+
+        # compute various metrics
+        error_by_building_upgrade= (
+            hvac_prediction_actual_by_building_upgrade.withColumn(
+    "absolute_percentage_error",
+     absolute_percentage_error(
+         F.col("kwh_upgrade_median"), F.col("kwh_upgrade")),
+    )
+        .withColumn(
+    "absolute_error",
+     F.round(F.abs(F.col("kwh_upgrade_median") - F.col("kwh_upgrade"))),
+    )
+        .withColumn(
+    "absolute_percentage_error_savings",
+     absolute_percentage_error(F.col("kwh_delta_median"), F.col("kwh_delta")),
+    )
+        .withColumn(
+    "absolute_error_savings",
+     F.round(F.abs(F.col("kwh_delta_median") - F.col("kwh_delta"))),
+    )
+    )
+
+        # COMMAND ----------
+
+        # save the predictions to a delta table so that we can plot the building level predictions compared to other models
+        (
+            error_by_building_upgrade.write.format("delta")
+            .mode("overwrite")
+            .option("overwriteSchema", "true")
+            .saveAsTable("ml.surrogate_model.bucketed_sf_hvac_predictions")
+        )
+
+        # COMMAND ----------
+
+        def aggregate_metrics(df: DataFrame, groupby_cols: List[str]):
+        """
     Aggregates metrics for a given DataFrame by specified grouping columns.
     This function calculates the median and mean of absolute error, absolute percentage error,
     absolute error savings, and absolute percentage error savings. The results are rounded as specified.
@@ -236,69 +264,92 @@
     Returns:
         DataFrame: A DataFrame aggregated by the specified groupby columns with the calculated metrics.
     """
-    aggregation_expression = [
-        F.round(f(F.col(colname)), round_precision).alias(f"{f.__name__}_{colname}")
-        for f in [F.median, F.mean]
-        for colname, round_precision in [
-            ("absolute_error", 0),
-            ("absolute_percentage_error", 1),
-            ("absolute_error_savings", 0),
-            ("absolute_percentage_error_savings", 1),
+        aggregation_expression = [
+            F.round(f(F.col(colname)), round_precision).alias(
+         f"{f.__name__}_{colname}")
+          for f in [F.median, F.mean]
+          for colname, round_precision in [
+          ("absolute_error", 0),
+          ("absolute_percentage_error", 1),
+          ("absolute_error_savings", 0),
+           ("absolute_percentage_error_savings", 1),
         ]
-    ]
-
-    return df.groupby(*groupby_cols).agg(*aggregation_expression)
-
-# COMMAND ----------
-
-# aggregate hvac prediction metrics by upgrade and heating type
-metrics_by_heating_fuel_upgrade = aggregate_metrics(
-    df=error_by_building_upgrade,
-    groupby_cols=["baseline_appliance_fuel", "upgrade_id"],
-).withColumnRenamed("baseline_appliance_fuel", "type")
-
-# aggregate hvac prediction metrics by upgrade and cooling type for baseline only
-# where heat pumps are already covered by the heating rows above
-metrics_by_cooling_type_upgrade = aggregate_metrics(
-<<<<<<< HEAD
-    df=error_by_building_upgrade.where(F.col("cooling_type") != "Heat Pump").where(F.col("upgrade_id") == 0),
-=======
-    df=error_by_building_upgrade.where(F.col("cooling_type") != "Heat Pump").where(
-        F.col("upgrade_id") == 0
-    ),
->>>>>>> 0fb4e5d2
-    groupby_cols=["cooling_type", "upgrade_id"],
-).withColumnRenamed("cooling_type", "type")
-
-# aggregate hvac prediction metrics by upgrade
-metrics_by_upgrade = aggregate_metrics(
-<<<<<<< HEAD
-    df=error_by_building_upgrade,
-    groupby_cols=["upgrade_id"]
-).withColumn("type", F.lit("Total"))
-
-# combine all the various aggregated metrics
-metrics_buckets = metrics_by_heating_fuel_upgrade.unionByName(metrics_by_cooling_type_upgrade).unionByName(metrics_by_upgrade)
-=======
-    df=error_by_building_upgrade, groupby_cols=["upgrade_id"]
-).withColumn("type", F.lit("Total"))
-
-# combine all the various aggregated metrics
-metrics_buckets = metrics_by_heating_fuel_upgrade.unionByName(
-    metrics_by_cooling_type_upgrade
-).unionByName(metrics_by_upgrade)
->>>>>>> 0fb4e5d2
-
-# COMMAND ----------
-
-metrics_buckets.display()
-
-# COMMAND ----------
-
-# write out aggegated metrics
-metrics_buckets.toPandas().to_csv(
-    "gs://the-cube/export/surrogate_model_metrics/bucketed_sf_hvac.csv", index=None
-)
-
-# COMMAND ----------
-
+        ]
+
+            return df.groupby(*groupby_cols).agg(*aggregation_expression)
+            # save the predictions to a delta table so that we can plot the building level predictions compared to other models
+            (
+            error_by_building_upgrade.write.format("delta")
+            .mode("overwrite")
+            .option("overwriteSchema", "true")
+            .saveAsTable("ml.surrogate_model.bucketed_sf_hvac_predictions")
+        )
+
+            # COMMAND ----------
+
+            def aggregate_metrics(df: DataFrame, groupby_cols: List[str]):
+            """
+    Aggregates metrics for a given DataFrame by specified grouping columns.
+    This function calculates the median and mean of absolute error, absolute percentage error,
+    absolute error savings, and absolute percentage error savings. The results are rounded as specified.
+    Args:
+        df (DataFrame): The DataFrame containing prediction savings and errors.
+        groupby_cols (list or str): A list of column names to group the DataFrame by.
+    Returns:
+        DataFrame: A DataFrame aggregated by the specified groupby columns with the calculated metrics.
+    """
+            aggregation_expression= [
+            F.round(f(F.col(colname)), round_precision).alias(
+         f"{f.__name__}_{colname}")
+          for f in [F.median, F.mean]
+          for colname, round_precision in [
+          ("absolute_error", 0),
+          ("absolute_percentage_error", 1),
+          ("absolute_error_savings", 0),
+           ("absolute_percentage_error_savings", 1),
+        ]
+        ]
+
+            return df.groupby(*groupby_cols).agg(*aggregation_expression)
+
+            # COMMAND ----------
+
+            # aggregate hvac prediction metrics by upgrade and heating type
+        metrics_by_heating_fuel_upgrade= aggregate_metrics(
+            df=error_by_building_upgrade,
+            groupby_cols=["baseline_appliance_fuel", "upgrade_id"],
+        ).withColumnRenamed("baseline_appliance_fuel", "type")
+
+            # aggregate hvac prediction metrics by upgrade and cooling type for baseline only
+            # where heat pumps are already covered by the heating rows above
+            metrics_by_cooling_type_upgrade= aggregate_metrics(
+            df=error_by_building_upgrade.where(
+       F.col("cooling_type") != "Heat Pump").where(F.col("upgrade_id") == 0),
+       groupby_cols= ["cooling_type", "upgrade_id"],
+       ).withColumnRenamed("cooling_type", "type")
+
+           # aggregate hvac prediction metrics by upgrade
+            metrics_by_upgrade= aggregate_metrics(
+           df=error_by_building_upgrade,
+           groupby_cols=["upgrade_id"]
+           ).withColumn("type", F.lit("Total"))
+
+           # combine all the various aggregated metrics
+            metrics_buckets= metrics_by_heating_fuel_upgrade.unionByName(metrics_by_cooling_type_upgrade).unionByName(metrics_by_upgrade)
+
+           # COMMAND ----------
+
+            metrics_buckets.display()
+
+            # COMMAND ----------
+
+            # write out aggegated metrics
+            metrics_buckets.toPandas().to_csv(
+           "gs://the-cube/export/surrogate_model_metrics/bucketed_sf_hvac.csv", index=None
+           )
+           # write out aggegated metrics
+           metrics_buckets.toPandas().to_csv(
+           "gs://the-cube/export/surrogate_model_metrics/bucketed_sf_hvac.csv", index=None
+           )
+
+           # COMMAND ----------