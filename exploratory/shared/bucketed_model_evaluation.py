# Databricks notebook source
# MAGIC %md ## Get Bucketed Model Metrics

# COMMAND ----------

<<<<<<< HEAD
=======
# MAGIC %pip install gcsfs==2023.5.0

# COMMAND ----------

from typing import List 

>>>>>>> 4bc651e6
import pandas as pd
from pyspark.sql import DataFrame
from pyspark.sql.types import BooleanType, FloatType
import pyspark.sql.functions as F
from pyspark.sql.window import Window

# COMMAND ----------

# use disk caching to accelerate data reads: https://docs.databricks.com/en/optimizations/disk-cache.html
spark.conf.set("spark.databricks.io.cache.enabled", "true")

# COMMAND ----------

# predicted baseline energy consumption by bucket
predicted_bucketed_baseline_consumption = (
    spark.table("housing_profile.baseline_consumption_upfront_cost_bucketed").select(
        "id",
        "bucket_id",
        "end_use",
        "appliance_option",
        "insulation_option",
        "kwh_upgrade_median",
        "kwh_upgrade_percentile",
        "cooling_type",
        "baseline_appliance_fuel",
    )
).alias("pred_baseline")

predicted_bucketed_upgrade_consumption = (
    spark.table("housing_profile.all_project_savings_bucketed").select(
        "id",
        "bucket_id",
        "end_use",
        "appliance_option",
        "insulation_option",
        "kwh_upgrade_median",
        "kwh_upgrade_percentile",
        "kwh_delta_median",
        "kwh_delta_percentile",
        "cooling_type",
        "baseline_appliance_fuel",
    )
).alias("pred_upgrade")

# baseline energy consumption by building for single family homes in upgrade scenarios
actual_baseline_consumption_by_building_bucket = spark.sql(
    f"""
    SELECT building_id, bucket_id, SUM(kwh_upgrade) AS kwh_upgrade, SUM(kwh_delta) AS kwh_delta
    FROM housing_profile.resstock_annual_baseline_consumption_by_building_geography_enduse_fuel_bucket
    WHERE acs_housing_type == 'Single-Family'
        AND end_use IN ('heating', 'cooling')
    GROUP BY building_id, bucket_id
    """
).alias("true_baseline")

# baseline energy consumption by building for single family homes in upgrade scenarios
actual_consumption_savings_by_building_bucket = spark.sql(
    f"""
    SELECT building_id, bucket_id, SUM(kwh_upgrade) AS kwh_upgrade, SUM(kwh_delta) AS kwh_delta
    FROM housing_profile.all_resstock_annual_project_savings_by_building_geography_enduse_fuel_bucket
    WHERE acs_housing_type == 'Single-Family'
        AND upgrade_id IN (1, 3, 4)
    GROUP BY building_id, bucket_id
    """
).alias("true_upgrade")

building_metadata = spark.sql(
    """
    SELECT building_id, in_heating_fuel, in_hvac_cooling_type, in_hvac_cooling_efficiency, in_hvac_heating_efficiency
    FROM building_model.resstock_metadata
    WHERE in_geometry_building_type_acs IN ('Single-Family Detached', 'Single-Family Attached')
    AND in_heating_fuel != 'Other Fuel'
    """
)

pep_projects = spark.sql(
    "SELECT DISTINCT appliance_option, insulation_option, upgrade_id_pep AS upgrade_id  FROM housing_profile.pep_projects@v11"
)

# COMMAND ----------

@F.udf(FloatType())
def absolute_percentage_error(pred, true, eps=1e-3):
    if abs(true) > eps:
        return abs((true - pred) / true) * 100
    else:
        return None


# join buildings to bucket prediction (baseline)
prediction_actual_by_building_bucket_baseline = (
    actual_baseline_consumption_by_building_bucket.join(
        predicted_bucketed_baseline_consumption,
<<<<<<< HEAD
        on = F.col("true.bucket_id") == F.col("pred.id"),
=======
        F.col("true_baseline.bucket_id") == F.col("pred_baseline.id"),
>>>>>>> 4bc651e6
    )
    .join(building_metadata, on="building_id")
    .drop("bucket_id")
)

# join buildings to bucket predictions (upgrades)
prediction_actual_by_building_bucket_upgrade = (
    actual_consumption_savings_by_building_bucket.join(
        predicted_bucketed_upgrade_consumption,
        F.col("true_upgrade.bucket_id") == F.col("pred_upgrade.id"),
    )
    .join(building_metadata, on="building_id")
    .drop("bucket_id")
)


# combine upgrades and baseline predictions, join to projects to get upfrade id, and sum across heating and cooling
hvac_prediction_actual_by_building_upgrade = (
    prediction_actual_by_building_bucket_baseline.unionByName(
        prediction_actual_by_building_bucket_upgrade, allowMissingColumns=True
    )
    .withColumn(
        "cooling_type",
        F.when(F.col("in_hvac_cooling_type") == "Heat Pump AC", F.lit("Heat Pump"))
        .when(F.col("in_hvac_cooling_type") == "None", F.lit("No Cooling"))
        .when(
            (F.col("in_hvac_cooling_efficiency") == "Shared Cooling"),
            F.lit("Shared Cooling"),
        )
        .otherwise(F.col("in_hvac_cooling_type")),
    )
    .withColumn(
        "baseline_appliance_fuel",
        F.when(F.col("cooling_type") == "Heat Pump", F.lit("Heat Pump"))
        .when(F.col("in_heating_fuel") == "Electricity", F.lit("Electric Resistance"))
        .when(F.col("in_heating_fuel") == "None", F.lit("No Heating"))
        .when(
            F.col("in_hvac_heating_efficiency") == "Shared Heating",
            F.lit("Shared Heating"),
        )
        .otherwise(F.col("in_heating_fuel")),
    )
    .join(pep_projects, on=["appliance_option", "insulation_option"])
    .groupby("building_id", "upgrade_id", "baseline_appliance_fuel", "cooling_type")
    .agg(
        *[
            F.sum(c).alias(c)
            for c in [
                "kwh_upgrade_median",
                "kwh_upgrade",
                "kwh_delta_median",
                "kwh_delta",
            ]
        ]
    )
)

# compute various metrics
error_by_building_upgrade = (
    hvac_prediction_actual_by_building_upgrade.withColumn(
        "absolute_percentage_error",
        absolute_percentage_error(F.col("kwh_upgrade_median"), F.col("kwh_upgrade")),
    )
    .withColumn(
        "absolute_error",
        F.round(F.abs(F.col("kwh_upgrade_median") - F.col("kwh_upgrade"))),
    )
    .withColumn(
        "absolute_percentage_error_savings",
        absolute_percentage_error(F.col("kwh_delta_median"), F.col("kwh_delta")),
    )
    .withColumn(
        "absolute_error_savings",
        F.round(F.abs(F.col("kwh_delta_median") - F.col("kwh_delta"))),
    )
)

# COMMAND ----------

# save the predictions to a delta table so that we can plot the building level predictions compared to other models
(
    error_by_building_upgrade.write.format("delta")
    .mode("overwrite")
    .option("overwriteSchema", "true")
    .saveAsTable("ml.surrogate_model.bucketed_sf_hvac_predictions")
)

# COMMAND ----------

def aggregate_metrics(df: DataFrame, groupby_cols: List[str]):
    """
    Aggregates metrics for a given DataFrame by specified grouping columns.
    This function calculates the median and mean of absolute error, absolute percentage error,
    absolute error savings, and absolute percentage error savings. The results are rounded as specified.
    Args:
        df (DataFrame): The DataFrame containing prediction savings and errors.
        groupby_cols (list or str): A list of column names to group the DataFrame by.
    Returns:
        DataFrame: A DataFrame aggregated by the specified groupby columns with the calculated metrics.
    """
    aggregation_expression = [
        F.round(f(F.col(colname)), round_precision).alias(f"{f.__name__}_{colname}")
        for f in [F.median, F.mean]
        for colname, round_precision in [
            ("absolute_error", 0),
            ("absolute_percentage_error", 1),
            ("absolute_error_savings", 0),
            ("absolute_percentage_error_savings", 1),
        ]
    ]

    return df.groupby(*groupby_cols).agg(*aggregation_expression)

# COMMAND ----------

# aggregate hvac prediction metrics by upgrade and heating type
metrics_by_heating_fuel_upgrade = aggregate_metrics(
    df=error_by_building_upgrade,
    groupby_cols=["baseline_appliance_fuel", "upgrade_id"],
).withColumnRenamed("baseline_appliance_fuel", "type")

# aggregate hvac prediction metrics by upgrade and cooling type for baseline only
# where heat pumps are already covered by the heating rows above
metrics_by_cooling_type_upgrade = aggregate_metrics(
    df=error_by_building_upgrade.where(F.col("cooling_type") != "Heat Pump").where(F.col("upgrade_id") == 0),
    groupby_cols=["cooling_type", "upgrade_id"],
).withColumnRenamed("cooling_type", "type")

# aggregate hvac prediction metrics by upgrade
metrics_by_upgrade = aggregate_metrics(
    df=error_by_building_upgrade,
    groupby_cols=["upgrade_id"]
).withColumn("type", F.lit("Total"))

# combine all the various aggregated metrics
metrics_buckets = metrics_by_heating_fuel_upgrade.unionByName(metrics_by_cooling_type_upgrade).unionByName(metrics_by_upgrade)

# COMMAND ----------

metrics_buckets.display()

# COMMAND ----------

# write out aggegated metrics
metrics_buckets.toPandas().to_csv(
    "gs://the-cube/export/surrogate_model_metrics/bucketed_sf_hvac.csv", index=None
)

# COMMAND ----------

<|MERGE_RESOLUTION|>--- conflicted
+++ resolved
@@ -3,15 +3,8 @@
 
 # COMMAND ----------
 
-<<<<<<< HEAD
-=======
-# MAGIC %pip install gcsfs==2023.5.0
-
-# COMMAND ----------
-
 from typing import List 
 
->>>>>>> 4bc651e6
 import pandas as pd
 from pyspark.sql import DataFrame
 from pyspark.sql.types import BooleanType, FloatType
@@ -105,11 +98,7 @@
 prediction_actual_by_building_bucket_baseline = (
     actual_baseline_consumption_by_building_bucket.join(
         predicted_bucketed_baseline_consumption,
-<<<<<<< HEAD
-        on = F.col("true.bucket_id") == F.col("pred.id"),
-=======
-        F.col("true_baseline.bucket_id") == F.col("pred_baseline.id"),
->>>>>>> 4bc651e6
+        on = F.col("true_baseline.bucket_id") == F.col("pred_baseline.id"),
     )
     .join(building_metadata, on="building_id")
     .drop("bucket_id")
