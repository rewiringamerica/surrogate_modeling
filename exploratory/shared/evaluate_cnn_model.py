# Databricks notebook source
# MAGIC %md # Evaluate CNN Model
# MAGIC

# COMMAND ----------

# MAGIC %pip install mlflow==2.13.0 seaborn==v0.13.0
# MAGIC dbutils.library.restartPython()

# COMMAND ----------

# MAGIC %load_ext autoreload
# MAGIC %autoreload 2
# MAGIC
# MAGIC import mlflow
# MAGIC import numpy as np
# MAGIC import pandas as pd
# MAGIC import pyspark.sql.functions as F
# MAGIC import seaborn as sns
# MAGIC from functools import reduce
# MAGIC from pyspark.sql import DataFrame
# MAGIC from pyspark.sql.window import Window
# MAGIC from pyspark.sql.types import ArrayType, IntegerType
# MAGIC
# MAGIC from src.databricks.datagen import DataGenerator, load_data
# MAGIC from src.databricks.surrogate_model import SurrogateModel

# COMMAND ----------

<<<<<<< HEAD
MODEL_NAME = "sf_hvac_by_fuel"
RUN_ID = "21170c4978fd4efc9d90e25d70880d76"

# COMMAND ----------

sm = SurrogateModel(name=MODEL_NAME)
_, _, test_data = load_data(n_test=100000)
test_gen = DataGenerator(test_data)
test_set = test_gen.init_training_set(
    test_data, exclude_columns=["weather_file_city"]
).load_df()

# COMMAND ----------

mlflow.pyfunc.get_model_dependencies(model_uri=sm.get_model_uri(run_id=RUN_ID))
# Load the model using its registered name and version/stage from the MLflow model registry
model_loaded = mlflow.pyfunc.load_model(model_uri=sm.get_model_uri(run_id=RUN_ID))
# load input data table as a Spark DataFrame
inference_data = test_set.toPandas()

# COMMAND ----------

# run inference: takes ~20s on 10,0000 and ~2m on 100,0000 samples
prediction_arr = model_loaded.predict(inference_data)

# COMMAND ----------

targets_formatted = np.array(
    [item.replace("_", " ").title() for item in test_gen.targets]
)
fuel_present_by_sample_appliance_fuel = np.expand_dims(
    targets_formatted, axis=[0, 1]
) == np.expand_dims(inference_data[["heating_fuel"]], 2)
fuel_present_by_sample_fuel_mask = fuel_present_by_sample_appliance_fuel.sum(1).astype(
    bool
)
fuel_present_by_sample_fuel_mask[
    :, targets_formatted == "Electricity"
] = True  # all(ish) homes have electricity so set this to always be 1
# null out the predictions if there are no appliances with that fuel type
predictions_with_nulled_out_fuels = np.where(
    ~fuel_present_by_sample_fuel_mask, np.nan, prediction_arr
)

# COMMAND ----------

targets = test_gen.targets + ["total"]

sample_pkeys = ["building_id", "upgrade_id"]
sample_pkey_arr = inference_data[sample_pkeys].values
predictions_with_nulled_out_fuels_and_building_ids = np.hstack(
    [
        sample_pkey_arr,  # columns of pkeys
        predictions_with_nulled_out_fuels,  # columns for each fuel
        np.expand_dims(
            np.nansum(predictions_with_nulled_out_fuels, 1), 1
        ),  # add column for totals summed over all fuels
    ]
)

# COMMAND ----------

# Create a N x M DataFrame where N is the nummber of test samples and M is the number of targets
target_pred_labels = [f"{y}-pred" for y in targets]
pred_only = spark.createDataFrame(
    predictions_with_nulled_out_fuels_and_building_ids.tolist(),
    sample_pkeys + target_pred_labels,
)

# Create dataframe with columns for actual and predicted values for each fuel
# and add a total columns to the actual
pred_wide = pred_only.join(
    test_data.withColumn("total", F.expr("+".join(test_gen.targets))), on=sample_pkeys
)

# Melt to long format by fuel with columns: building, upgrade, fuel, true, pred
pred_by_building_upgrade_fuel = (
    pred_wide.melt(
        ids=sample_pkeys,
        values=targets + target_pred_labels,
        valueColumnName="value",
        variableColumnName="fuel",
    )
    .withColumn(
        "target_type",
        F.when(F.split(F.col("fuel"), "-")[1] == "pred", F.lit("prediction")).otherwise(
            F.lit("actual")
        ),
    )
    .withColumn("fuel", F.split(F.col("fuel"), "-")[0])
    .groupBy(*sample_pkeys, "fuel")
    .pivot(pivot_col="target_type", values=["actual", "prediction"])
    .agg(F.first("value"))  # vacuous agg
)

# add metadata
keep_features = ["heating_fuel", "heating_appliance_type", "ac_type"]
pred_by_building_upgrade_fuel = test_set.select(*sample_pkeys, *keep_features).join(
    pred_by_building_upgrade_fuel, on=sample_pkeys
)

=======
MODEL_NAME = "sf_detatched_hvac"
MODEL_TESTSET_PREDICTIONS_TABLE = f"ml.surrogate_model.{MODEL_NAME}_predictions"
MODEL_VERSION_NUMBER = (
    spark.sql(
        f"SELECT userMetadata FROM (DESCRIBE HISTORY {MODEL_TESTSET_PREDICTIONS_TABLE }) ORDER BY version DESC LIMIT 1"
    )
    .rdd.map(lambda x: x["userMetadata"])
    .collect()[0]
)
MODEL_VERSION_NAME = f"ml.surrogate_model.{MODEL_NAME}@v{MODEL_VERSION_NUMBER}"

# COMMAND ----------

targets = [
    "heating",
    "cooling",
]  # in theory could prob pull this from model artifacts..
pred_df = spark.table(MODEL_TESTSET_PREDICTIONS_TABLE)
building_features = spark.table("ml.surrogate_model.building_features")

pred_df = pred_df.drop("heating_fuel", "ac_type").join(
    building_features, on=["building_id", "upgrade_id"]
)

# COMMAND ----------

@udf("array<double>")
def APE(prediction, actual, eps=1e-3):
    return [
        abs(float(x - y)) / y * 100 if abs(y) > eps else None
        for x, y in zip(prediction, actual)
    ]

# COMMAND ----------

w = Window().partitionBy("building_id").orderBy(F.asc("upgrade_id"))


def element_wise_subtract(a, b):
    return F.expr(f"transform(arrays_zip({a}, {b}), x -> abs(x.{a} - x.{b}))")


pred_df_hvac_process = (
    pred_df.replace("None", "No Heating", subset="heating_fuel")
    .replace("None", "No Cooling", subset="ac_type")
    .withColumn(
        "heating_fuel",
        F.when(F.col("ac_type") == "Heat Pump", F.lit("Heat Pump"))
        .when(F.col("heating_fuel") == "Electricity", F.lit("Electric Resistance"))
        .when(F.col("heating_appliance_type") == "Shared", F.lit("Shared Heating"))
        .when(F.col("heating_fuel") == "None", F.lit("No Heating"))
        .otherwise(F.col("heating_fuel")),
    )
    .withColumn(
        "ac_type",
        F.when(F.col("ac_type") == "Shared", F.lit("Shared Cooling"))
        .when(F.col("ac_type") == "None", F.lit("No Cooling"))
        .otherwise(F.col("ac_type")),
    )
    .withColumn("hvac", F.col("heating") + F.col("cooling"))
    .withColumn("actual", F.array(targets + ["hvac"]))
    .withColumn(
        "prediction",
        F.array_insert(
            "prediction", 3, F.col("prediction")[0] + F.col("prediction")[1]
        ),
    )
)

pred_df_savings = (
    pred_df_hvac_process.withColumn(
        "baseline_heating_fuel", F.first(F.col("heating_fuel")).over(w)
    )
    .withColumn("baseline_ac_type", F.first(F.col("ac_type")).over(w))
    .withColumn("prediction_baseline", F.first(F.col("prediction")).over(w))
    .withColumn("actual_baseline", F.first(F.col("actual")).over(w))
    .withColumn(
        "prediction_savings", element_wise_subtract("prediction", "prediction_baseline")
    )
    .withColumn("actual_savings", element_wise_subtract("actual", "actual_baseline"))
    .withColumn("absolute_error", element_wise_subtract("prediction", "actual"))
    .withColumn("absolute_percentage_error", APE(F.col("prediction"), F.col("actual")))
    .withColumn(
        "absolute_error_savings",
        element_wise_subtract("prediction_savings", "actual_savings"),
    )
    .withColumn(
        "absolute_percentage_error_savings",
        APE(F.col("prediction_savings"), F.col("actual_savings")),
    )
)

>>>>>>> 51c92b39
# COMMAND ----------

def aggregate_metrics(pred_df_savings, groupby_cols, target_idx):

    aggregation_expression = [
        F.round(f(F.col(colname)[target_idx]), round_precision).alias(
            f"{f.__name__}_{colname}"
        )
        for f in [F.median, F.mean]
        for colname, round_precision in [
            ("absolute_error", 0),
            ("absolute_percentage_error", 1),
            ("absolute_error_savings", 0),
            ("absolute_percentage_error_savings", 1),
        ]
    ]

    return pred_df_savings.groupby(*groupby_cols).agg(*aggregation_expression)

# COMMAND ----------
<<<<<<< HEAD
cooling_metrics_by_type_upgrade = (
    aggregate_metrics(
        pred_df_savings=pred_df_savings.where(F.col("baseline_ac_type") != "Heat Pump")
        .where(F.col("fuel") == "total")
        .where(F.col("upgrade_id") == 0),
        groupby_cols=["baseline_ac_type", "upgrade_id"],
    ).withColumnRenamed("baseline_ac_type", "type")
)

heating_metrics_by_type_upgrade = (
    aggregate_metrics(
        pred_df_savings=pred_df_savings.where(F.col("fuel") == "total"),
        groupby_cols=["baseline_heating_fuel", "upgrade_id"],
    ).withColumnRenamed("baseline_heating_fuel", "type")
)

total_metrics_by_upgrade = (
    aggregate_metrics(
        pred_df_savings=pred_df_savings.where(F.col("fuel") == "total"),
        groupby_cols=["upgrade_id"],
    )
    .withColumn('type', F.lit('Total'))

total_metrics_by_upgrade_fuel = (
    aggregate_metrics(
        pred_df_savings=pred_df_savings.where(F.col("prediction").isNotNull()).where(
            F.col("fuel") != "total"
        ),
        groupby_cols=["fuel", "upgrade_id"],
    ).withColumn("type", F.concat_ws(" : ", F.lit("Total"), F.col("fuel")))
    .drop("fuel")
)

dfs = [
    heating_metrics_by_type_upgrade,
    cooling_metrics_by_type_upgrade,
    total_metrics_by_upgrade,
    total_metrics_by_upgrade_fuel,
]
cnn_evaluation_metrics = reduce(DataFrame.unionByName, dfs)
cnn_evaluation_metrics_without_fuel = reduce(DataFrame.unionByName, dfs[:-1])

# COMMAND ----------

# save the metrics table tagged with the model name and version number
(
    cnn_evaluation_metrics
        .write
        .format("delta")
        .mode("overwrite")
        .option("overwriteSchema", "true")
        .option("userMetadata", {"run_id": RUN_ID, "model_name": MODEL_NAME})
        .saveAsTable("ml.surrogate_model.evaluation_metrics")
)

# COMMAND ----------

# MAGIC %md ## Export Metrics
=======

heating_metrics_by_type_upgrade = (
    aggregate_metrics(
        pred_df_savings=pred_df_savings,
        groupby_cols=["baseline_heating_fuel", "upgrade_id"],
        target_idx=2,
    )
    # target_idx=0)
    .withColumnRenamed("baseline_heating_fuel", "type")
)

# only present by cooling type for baseline
cooling_metrics_by_type_upgrade = (
    aggregate_metrics(
        pred_df_savings=pred_df_savings.where(
            F.col("baseline_ac_type") != "Heat Pump"
        ).where(F.col("upgrade_id") == 0),
        groupby_cols=["baseline_ac_type", "upgrade_id"],
        target_idx=2,
    )
    # target_idx=1)
    .withColumnRenamed("baseline_ac_type", "type")
)

total_metrics_by_upgrade = aggregate_metrics(
    pred_df_savings=pred_df_savings, groupby_cols=["upgrade_id"], target_idx=2
).withColumn("type", F.lit("Total"))

cnn_evaluation_metrics = heating_metrics_by_type_upgrade.unionByName(
    cooling_metrics_by_type_upgrade
).unionByName(total_metrics_by_upgrade)

# COMMAND ----------

cnn_evaluation_metrics.display()

# COMMAND ----------

# save the metrics table tagged with the model name and version number
(
    cnn_evaluation_metrics.write.format("delta")
    .mode("overwrite")
    .option("overwriteSchema", "true")
    .option("userMetadata", MODEL_VERSION_NAME)
    .saveAsTable("ml.surrogate_model.evaluation_metrics")
)
>>>>>>> 51c92b39

# COMMAND ----------

# rename metric columns to be more readable
metric_rename_dict = {
    "median_absolute_percentage_error_savings": "Median APE - Savings",
    "mean_absolute_percentage_error_savings": "Mean APE - Savings",
    "median_absolute_error_savings": "Median Abs Error - Savings",
    "mean_absolute_error_savings": "Mean Abs Error - Savings",
    "median_absolute_percentage_error": "Median APE",
    "mean_absolute_percentage_error": "Mean APE",
    "median_absolute_error": "Median Abs Error",
    "mean_absolute_error": "Mean Abs Error",
}
# set the order in which types will appear in the table
types = [
    "Electric Resistance",
    "Natural Gas",
    "Propane",
    "Fuel Oil",
    "Shared Heating",
    "No Heating",
    "Heat Pump",
    "AC",
    "Room AC",
    "Shared Cooling",
    "No Cooling",
    "Total",
    "Total : natural_gas",
    "Total : fuel_oil",
    "Total : propane",
    "Total : electricity",
]

# COMMAND ----------

<<<<<<< HEAD


# COMMAND ----------
# MAGIC %md ## Compare against Bucketed Model

# COMMAND ----------

# bring in bucketed metrics and compare against that.
bucket_metrics = pd.read_csv(
    "gs://the-cube/export/surrogate_model_metrics/bucketed_sf_hvac.csv",
    keep_default_na=False,
    dtype={"upgrade_id": "double"},
)
cnn_metrics = cnn_evaluation_metrics_without_fuel.toPandas()

# COMMAND ----------

bucket_metrics["Model"] = "Bucketed"
cnn_metrics["Model"] = "CNN"
=======
# bring in bucketed metrics and compare against that.

bucket_metrics = pd.read_csv(
    "gs://the-cube/export/surrogate_model_metrics/bucketed_sf_detatched_hvac.csv",
    keep_default_na=False,
    dtype={"upgrade_id": "str"},
)
cnn_metrics = cnn_evaluation_metrics.toPandas()

# COMMAND ----------

bucket_metrics["Model"] = "Bucketed"
cnn_metrics["Model"] = "CNN"

# COMMAND ----------

metric_rename_dict = {
    "median_absolute_percentage_error_savings": "Median APE - Savings",
    "mean_absolute_percentage_error_savings": "Mean APE - Savings",
    "median_absolute_error_savings": "Median Abs Error - Savings",
    "mean_absolute_error_savings": "Mean Abs Error - Savings",
    "median_absolute_percentage_error": "Median APE",
    "mean_absolute_percentage_error": "Mean APE",
    "median_absolute_error": "Median Abs Error",
    "mean_absolute_error": "Mean Abs Error",
}
>>>>>>> 51c92b39

# COMMAND ----------

metrics_combined = (
<<<<<<< HEAD
    pd.concat([cnn_metrics, bucket_metrics])
=======
    pd.concat([bucket_metrics, cnn_metrics])
>>>>>>> 51c92b39
    .rename(
        columns={**metric_rename_dict, **{"upgrade_id": "Upgrade ID", "type": "Type"}}
    )
    .melt(
        id_vars=["Type", "Model", "Upgrade ID"],
        value_vars=list(metric_rename_dict.values()),
        var_name="Metric",
    )
)

metrics_combined["Type"] = pd.Categorical(
<<<<<<< HEAD
    metrics_combined["Type"], categories=types, ordered=True
)

metrics_combined = metrics_combined.pivot(
    index=[
        "Upgrade ID",
        "Type",
    ],
    columns=["Metric", "Model"],
    values="value",
)

=======
    metrics_combined["Type"],
    categories=[
        "Electric Resistance",
        "Natural Gas",
        "Propane",
        "Fuel Oil",
        "Shared Heating",
        "No Heating",
        "Heat Pump",
        "AC",
        "Room AC",
        "Shared Cooling",
        "No Cooling",
        "Total",
    ],
    ordered=True,
)

metrics_combined = metrics_combined.pivot(
    index=[
        "Upgrade ID",
        "Type",
    ],
    columns=["Metric", "Model"],
    values="value",
).sort_values(["Upgrade ID", "Type"])

>>>>>>> 51c92b39
# COMMAND ----------

metrics_combined

# COMMAND ----------

metrics_combined.to_csv(
<<<<<<< HEAD
    f"gs://the-cube/export/surrogate_model_metrics/comparison/{MODEL_NAME}_by_method_upgrade_type.csv",
    float_format="%.2f",
=======
    f"gs://the-cube/export/surrogate_model_metrics/comparison/{MODEL_VERSION_NAME}_by_method_upgrade_type.csv"
>>>>>>> 51c92b39
)

# COMMAND ----------

# MAGIC %md ## Visualize Comparison between Model Metrics

# COMMAND ----------

pred_df_savings_hvac = pred_df_savings.withColumn(
    "absolute_percentage_error",
<<<<<<< HEAD
    F.when(F.col("upgrade_id") == 0, F.col("absolute_percentage_error")[4]).otherwise(
        F.col("absolute_percentage_error_savings")[4]
=======
    F.when(F.col("upgrade_id") == 0, F.col("absolute_percentage_error")[2]).otherwise(
        F.col("absolute_percentage_error_savings")[2]
>>>>>>> 51c92b39
    ),
).select("upgrade_id", "baseline_heating_fuel", "absolute_percentage_error")

# COMMAND ----------

bucketed_pred = (
    spark.table("ml.surrogate_model.bucketed_sf_hvac_predictions")
    .withColumn(
        "absolute_percentage_error",
        F.when(F.col("upgrade_id") == 0, F.col("absolute_percentage_error")).otherwise(
            F.col("absolute_percentage_error_savings")
        ),
    )
    .select(
        "upgrade_id",
        F.col("baseline_appliance_fuel").alias("baseline_heating_fuel"),
        "absolute_percentage_error",
    )
)

# COMMAND ----------

pred_df_savings_pd = (
    pred_df_savings_hvac.withColumn("Model", F.lit("CNN"))
    .unionByName(bucketed_pred.withColumn("Model", F.lit("Bucketed")))
    .replace(
        {"Shared Heating": "Shared", "No Heating": "None"},
        subset="baseline_heating_fuel",
    )
    .where(F.col("baseline_heating_fuel") != "Heat Pump")
    .withColumnsRenamed(
        {
            "baseline_heating_fuel": "Baseline Heating Fuel",
            "absolute_percentage_error": "Absolute Percentage Error",
            "upgrade_id": "Upgrade ID",
        }
    )
).toPandas()

# COMMAND ----------

pred_df_savings_pd_clip = pred_df_savings_pd.copy()
pred_df_savings_pd_clip["Absolute Percentage Error"] = pred_df_savings_pd_clip[
    "Absolute Percentage Error"
].clip(upper=70)

with sns.axes_style("whitegrid"):

    g = sns.catplot(
        data=pred_df_savings_pd_clip,
        x="Baseline Heating Fuel",
        y="Absolute Percentage Error",
<<<<<<< HEAD
        order=[
            "Fuel Oil",
            "Propane",
            "Natural Gas",
            "Electric Resistance",
            "Shared",
            "None",
        ],
=======
        order=["Fuel Oil", "Propane", "Natural Gas", "Electric Resistance", "None"],
>>>>>>> 51c92b39
        hue="Model",
        palette="viridis",
        fill=False,
        linewidth=1.25,
        kind="box",
        row="Upgrade ID",
        row_order=["0", "1", "3", "4"],
<<<<<<< HEAD
        height=3,
        aspect=3,
=======
        height=2.5,
        aspect=3.25,
>>>>>>> 51c92b39
        sharey=True,
        sharex=True,
        showfliers=False,
        showmeans=True,
        meanprops={
            "marker": "o",
            "markerfacecolor": "white",
            "markeredgecolor": "k",
            "markersize": "4",
        },
    )
g.fig.subplots_adjust(top=0.93)
g.fig.suptitle("Prediction Metric Comparison for HVAC Savings")

# COMMAND ----------

# TODO: move to a utils file once code is reorged
import io
from google.cloud import storage
from cloudpathlib import CloudPath


def save_figure_to_gcfs(fig, gcspath, figure_format="png", dpi=200, transparent=False):
    """
    Write out a figure to google cloud storage

    Args:
        fig (matplotlib.figure.Figure): figure object to write out
        gcspath (cloudpathlib.gs.gspath.GSPath): filepath to write to in GCFS
        figure_format (str): file format in ['pdf', 'svg', 'png', 'jpg']. Defaults to 'png'.
        dpi (int): resolution in dots per inch. Only relevant if format non-vector ('png', 'jpg'). Defaults to 200.

    Returns:
        pyspark.sql.dataframe.DataFrame

    Modified from source:
    https://stackoverflow.com/questions/54223769/writing-figure-to-google-cloud-storage-instead-of-local-drive
    """
    supported_formats = ["pdf", "svg", "png", "jpg"]
    if figure_format not in supported_formats:
        raise ValueError(f"Please pass supported format in {supported_formats}")

    # Save figure image to a bytes buffer
    buf = io.BytesIO()
    fig.savefig(buf, format=figure_format, dpi=dpi, transparent=transparent)

    # init GCS client and upload buffer contents
    client = storage.Client()
    bucket = client.get_bucket(gcspath.bucket)
    blob = bucket.blob(gcspath.blob)
    blob.upload_from_file(buf, content_type=figure_format, rewind=True)

# COMMAND ----------

save_figure_to_gcfs(
    g.fig,
    CloudPath("gs://the-cube")
    / "export"
    / "surrogate_model_metrics"
    / "comparison"
    / f"{MODEL_VERSION_NAME}_vs_bucketed.png",
)

# COMMAND ----------
<<<<<<< HEAD
=======

>>>>>>> 51c92b39
<|MERGE_RESOLUTION|>--- conflicted
+++ resolved
@@ -27,7 +27,6 @@
 
 # COMMAND ----------
 
-<<<<<<< HEAD
 MODEL_NAME = "sf_hvac_by_fuel"
 RUN_ID = "21170c4978fd4efc9d90e25d70880d76"
 
@@ -129,100 +128,6 @@
     pred_by_building_upgrade_fuel, on=sample_pkeys
 )
 
-=======
-MODEL_NAME = "sf_detatched_hvac"
-MODEL_TESTSET_PREDICTIONS_TABLE = f"ml.surrogate_model.{MODEL_NAME}_predictions"
-MODEL_VERSION_NUMBER = (
-    spark.sql(
-        f"SELECT userMetadata FROM (DESCRIBE HISTORY {MODEL_TESTSET_PREDICTIONS_TABLE }) ORDER BY version DESC LIMIT 1"
-    )
-    .rdd.map(lambda x: x["userMetadata"])
-    .collect()[0]
-)
-MODEL_VERSION_NAME = f"ml.surrogate_model.{MODEL_NAME}@v{MODEL_VERSION_NUMBER}"
-
-# COMMAND ----------
-
-targets = [
-    "heating",
-    "cooling",
-]  # in theory could prob pull this from model artifacts..
-pred_df = spark.table(MODEL_TESTSET_PREDICTIONS_TABLE)
-building_features = spark.table("ml.surrogate_model.building_features")
-
-pred_df = pred_df.drop("heating_fuel", "ac_type").join(
-    building_features, on=["building_id", "upgrade_id"]
-)
-
-# COMMAND ----------
-
-@udf("array<double>")
-def APE(prediction, actual, eps=1e-3):
-    return [
-        abs(float(x - y)) / y * 100 if abs(y) > eps else None
-        for x, y in zip(prediction, actual)
-    ]
-
-# COMMAND ----------
-
-w = Window().partitionBy("building_id").orderBy(F.asc("upgrade_id"))
-
-
-def element_wise_subtract(a, b):
-    return F.expr(f"transform(arrays_zip({a}, {b}), x -> abs(x.{a} - x.{b}))")
-
-
-pred_df_hvac_process = (
-    pred_df.replace("None", "No Heating", subset="heating_fuel")
-    .replace("None", "No Cooling", subset="ac_type")
-    .withColumn(
-        "heating_fuel",
-        F.when(F.col("ac_type") == "Heat Pump", F.lit("Heat Pump"))
-        .when(F.col("heating_fuel") == "Electricity", F.lit("Electric Resistance"))
-        .when(F.col("heating_appliance_type") == "Shared", F.lit("Shared Heating"))
-        .when(F.col("heating_fuel") == "None", F.lit("No Heating"))
-        .otherwise(F.col("heating_fuel")),
-    )
-    .withColumn(
-        "ac_type",
-        F.when(F.col("ac_type") == "Shared", F.lit("Shared Cooling"))
-        .when(F.col("ac_type") == "None", F.lit("No Cooling"))
-        .otherwise(F.col("ac_type")),
-    )
-    .withColumn("hvac", F.col("heating") + F.col("cooling"))
-    .withColumn("actual", F.array(targets + ["hvac"]))
-    .withColumn(
-        "prediction",
-        F.array_insert(
-            "prediction", 3, F.col("prediction")[0] + F.col("prediction")[1]
-        ),
-    )
-)
-
-pred_df_savings = (
-    pred_df_hvac_process.withColumn(
-        "baseline_heating_fuel", F.first(F.col("heating_fuel")).over(w)
-    )
-    .withColumn("baseline_ac_type", F.first(F.col("ac_type")).over(w))
-    .withColumn("prediction_baseline", F.first(F.col("prediction")).over(w))
-    .withColumn("actual_baseline", F.first(F.col("actual")).over(w))
-    .withColumn(
-        "prediction_savings", element_wise_subtract("prediction", "prediction_baseline")
-    )
-    .withColumn("actual_savings", element_wise_subtract("actual", "actual_baseline"))
-    .withColumn("absolute_error", element_wise_subtract("prediction", "actual"))
-    .withColumn("absolute_percentage_error", APE(F.col("prediction"), F.col("actual")))
-    .withColumn(
-        "absolute_error_savings",
-        element_wise_subtract("prediction_savings", "actual_savings"),
-    )
-    .withColumn(
-        "absolute_percentage_error_savings",
-        APE(F.col("prediction_savings"), F.col("actual_savings")),
-    )
-)
-
->>>>>>> 51c92b39
 # COMMAND ----------
 
 def aggregate_metrics(pred_df_savings, groupby_cols, target_idx):
@@ -243,7 +148,6 @@
     return pred_df_savings.groupby(*groupby_cols).agg(*aggregation_expression)
 
 # COMMAND ----------
-<<<<<<< HEAD
 cooling_metrics_by_type_upgrade = (
     aggregate_metrics(
         pred_df_savings=pred_df_savings.where(F.col("baseline_ac_type") != "Heat Pump")
@@ -302,54 +206,6 @@
 # COMMAND ----------
 
 # MAGIC %md ## Export Metrics
-=======
-
-heating_metrics_by_type_upgrade = (
-    aggregate_metrics(
-        pred_df_savings=pred_df_savings,
-        groupby_cols=["baseline_heating_fuel", "upgrade_id"],
-        target_idx=2,
-    )
-    # target_idx=0)
-    .withColumnRenamed("baseline_heating_fuel", "type")
-)
-
-# only present by cooling type for baseline
-cooling_metrics_by_type_upgrade = (
-    aggregate_metrics(
-        pred_df_savings=pred_df_savings.where(
-            F.col("baseline_ac_type") != "Heat Pump"
-        ).where(F.col("upgrade_id") == 0),
-        groupby_cols=["baseline_ac_type", "upgrade_id"],
-        target_idx=2,
-    )
-    # target_idx=1)
-    .withColumnRenamed("baseline_ac_type", "type")
-)
-
-total_metrics_by_upgrade = aggregate_metrics(
-    pred_df_savings=pred_df_savings, groupby_cols=["upgrade_id"], target_idx=2
-).withColumn("type", F.lit("Total"))
-
-cnn_evaluation_metrics = heating_metrics_by_type_upgrade.unionByName(
-    cooling_metrics_by_type_upgrade
-).unionByName(total_metrics_by_upgrade)
-
-# COMMAND ----------
-
-cnn_evaluation_metrics.display()
-
-# COMMAND ----------
-
-# save the metrics table tagged with the model name and version number
-(
-    cnn_evaluation_metrics.write.format("delta")
-    .mode("overwrite")
-    .option("overwriteSchema", "true")
-    .option("userMetadata", MODEL_VERSION_NAME)
-    .saveAsTable("ml.surrogate_model.evaluation_metrics")
-)
->>>>>>> 51c92b39
 
 # COMMAND ----------
 
@@ -386,9 +242,6 @@
 
 # COMMAND ----------
 
-<<<<<<< HEAD
-
-
 # COMMAND ----------
 # MAGIC %md ## Compare against Bucketed Model
 
@@ -406,43 +259,11 @@
 
 bucket_metrics["Model"] = "Bucketed"
 cnn_metrics["Model"] = "CNN"
-=======
-# bring in bucketed metrics and compare against that.
-
-bucket_metrics = pd.read_csv(
-    "gs://the-cube/export/surrogate_model_metrics/bucketed_sf_detatched_hvac.csv",
-    keep_default_na=False,
-    dtype={"upgrade_id": "str"},
-)
-cnn_metrics = cnn_evaluation_metrics.toPandas()
-
-# COMMAND ----------
-
-bucket_metrics["Model"] = "Bucketed"
-cnn_metrics["Model"] = "CNN"
-
-# COMMAND ----------
-
-metric_rename_dict = {
-    "median_absolute_percentage_error_savings": "Median APE - Savings",
-    "mean_absolute_percentage_error_savings": "Mean APE - Savings",
-    "median_absolute_error_savings": "Median Abs Error - Savings",
-    "mean_absolute_error_savings": "Mean Abs Error - Savings",
-    "median_absolute_percentage_error": "Median APE",
-    "mean_absolute_percentage_error": "Mean APE",
-    "median_absolute_error": "Median Abs Error",
-    "mean_absolute_error": "Mean Abs Error",
-}
->>>>>>> 51c92b39
 
 # COMMAND ----------
 
 metrics_combined = (
-<<<<<<< HEAD
-    pd.concat([cnn_metrics, bucket_metrics])
-=======
     pd.concat([bucket_metrics, cnn_metrics])
->>>>>>> 51c92b39
     .rename(
         columns={**metric_rename_dict, **{"upgrade_id": "Upgrade ID", "type": "Type"}}
     )
@@ -454,7 +275,6 @@
 )
 
 metrics_combined["Type"] = pd.Categorical(
-<<<<<<< HEAD
     metrics_combined["Type"], categories=types, ordered=True
 )
 
@@ -466,36 +286,6 @@
     columns=["Metric", "Model"],
     values="value",
 )
-
-=======
-    metrics_combined["Type"],
-    categories=[
-        "Electric Resistance",
-        "Natural Gas",
-        "Propane",
-        "Fuel Oil",
-        "Shared Heating",
-        "No Heating",
-        "Heat Pump",
-        "AC",
-        "Room AC",
-        "Shared Cooling",
-        "No Cooling",
-        "Total",
-    ],
-    ordered=True,
-)
-
-metrics_combined = metrics_combined.pivot(
-    index=[
-        "Upgrade ID",
-        "Type",
-    ],
-    columns=["Metric", "Model"],
-    values="value",
-).sort_values(["Upgrade ID", "Type"])
-
->>>>>>> 51c92b39
 # COMMAND ----------
 
 metrics_combined
@@ -503,12 +293,7 @@
 # COMMAND ----------
 
 metrics_combined.to_csv(
-<<<<<<< HEAD
-    f"gs://the-cube/export/surrogate_model_metrics/comparison/{MODEL_NAME}_by_method_upgrade_type.csv",
-    float_format="%.2f",
-=======
     f"gs://the-cube/export/surrogate_model_metrics/comparison/{MODEL_VERSION_NAME}_by_method_upgrade_type.csv"
->>>>>>> 51c92b39
 )
 
 # COMMAND ----------
@@ -519,13 +304,8 @@
 
 pred_df_savings_hvac = pred_df_savings.withColumn(
     "absolute_percentage_error",
-<<<<<<< HEAD
     F.when(F.col("upgrade_id") == 0, F.col("absolute_percentage_error")[4]).otherwise(
         F.col("absolute_percentage_error_savings")[4]
-=======
-    F.when(F.col("upgrade_id") == 0, F.col("absolute_percentage_error")[2]).otherwise(
-        F.col("absolute_percentage_error_savings")[2]
->>>>>>> 51c92b39
     ),
 ).select("upgrade_id", "baseline_heating_fuel", "absolute_percentage_error")
 
@@ -578,7 +358,6 @@
         data=pred_df_savings_pd_clip,
         x="Baseline Heating Fuel",
         y="Absolute Percentage Error",
-<<<<<<< HEAD
         order=[
             "Fuel Oil",
             "Propane",
@@ -587,9 +366,6 @@
             "Shared",
             "None",
         ],
-=======
-        order=["Fuel Oil", "Propane", "Natural Gas", "Electric Resistance", "None"],
->>>>>>> 51c92b39
         hue="Model",
         palette="viridis",
         fill=False,
@@ -597,13 +373,8 @@
         kind="box",
         row="Upgrade ID",
         row_order=["0", "1", "3", "4"],
-<<<<<<< HEAD
-        height=3,
-        aspect=3,
-=======
         height=2.5,
         aspect=3.25,
->>>>>>> 51c92b39
         sharey=True,
         sharex=True,
         showfliers=False,
@@ -667,8 +438,4 @@
     / f"{MODEL_VERSION_NAME}_vs_bucketed.png",
 )
 
-# COMMAND ----------
-<<<<<<< HEAD
-=======
-
->>>>>>> 51c92b39
+# COMMAND ----------