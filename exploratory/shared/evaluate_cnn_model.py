--- conflicted
+++ resolved
@@ -49,7 +49,6 @@
 
 # COMMAND ----------
 
-<<<<<<< HEAD
 # run inference: takes ~20s on 10,0000 and ~2m on 100,0000 samples
 prediction_arr = model_loaded.predict(inference_data)
 
@@ -71,15 +70,6 @@
 predictions_with_nulled_out_fuels = np.where(
     ~fuel_present_by_sample_fuel_mask, np.nan, prediction_arr
 )
-=======
-pred_df = pred_df.drop('heating_fuel', 'ac_type').join(building_features, on = ['building_id', 'upgrade_id'])
-
-# COMMAND ----------
-
-@udf("array<double>")
-def APE(prediction, actual, eps = 1E-3):
-    return [abs(float(x - y))/y*100 if abs(y) > eps else None for x, y in zip(prediction, actual) ]
->>>>>>> 490c3f6d
 
 # COMMAND ----------
 
@@ -140,73 +130,6 @@
 
 # COMMAND ----------
 
-<<<<<<< HEAD
-w = Window().partitionBy("building_id", "fuel").orderBy(F.asc("upgrade_id"))
-
-
-@udf("double")
-def APE(prediction, actual, eps=1e-3):
-    return abs(float(prediction - actual) / actual) * 100 if abs(actual) > eps else None
-
-
-pred_df_hvac_process = (
-    pred_by_building_upgrade_fuel.replace("None", "No Heating", subset="heating_fuel")
-    .replace("None", "No Cooling", subset="ac_type")
-    .withColumn(
-        "heating_fuel",
-        F.when(F.col("ac_type") == "Heat Pump", F.lit("Heat Pump"))
-        .when(F.col("heating_fuel") == "Electricity", F.lit("Electric Resistance"))
-        .when(F.col("heating_appliance_type") == "Shared", F.lit("Shared Heating"))
-        .when(F.col("heating_fuel") == "None", F.lit("No Heating"))
-        .otherwise(F.col("heating_fuel")),
-    )
-    .withColumn(
-        "ac_type",
-        F.when(F.col("ac_type") == "Shared", F.lit("Shared Cooling"))
-        .when(F.col("ac_type") == "None", F.lit("No Cooling"))
-        .otherwise(F.col("ac_type")),
-    )
-)
-
-pred_df_savings = (
-    pred_df_hvac_process.withColumn(
-        "baseline_heating_fuel", F.first(F.col("heating_fuel")).over(w)
-    )
-    .withColumn("baseline_ac_type", F.first(F.col("ac_type")).over(w))
-    .withColumn("prediction_baseline", F.first(F.col("prediction")).over(w))
-    .withColumn("actual_baseline", F.first(F.col("actual")).over(w))
-    .withColumn(
-        "prediction_savings", F.col("prediction_baseline") - F.col("prediction")
-    )
-    .withColumn("actual_savings", F.col("actual_baseline") - F.col("actual"))
-    .withColumn(
-        "absolute_error",
-        F.when(F.col("upgrade_id") == "0", F.lit(None)).otherwise(
-            F.abs(F.col("prediction") - F.col("actual"))
-        ),
-    )
-    .withColumn("absolute_percentage_error", APE(F.col("prediction"), F.col("actual")))
-    .withColumn(
-        "absolute_error_savings",
-        F.when(F.col("upgrade_id") == "0", F.lit(None)).otherwise(
-            F.abs(F.col("prediction_savings") - F.col("actual_savings"))
-        ),
-    )
-    .withColumn(
-        "absolute_percentage_error_savings",
-        APE(F.col("prediction_savings"), F.col("actual_savings")),
-    )
-).replace(float("nan"), None)
-
-# COMMAND ----------
-
-def aggregate_metrics(pred_df_savings, groupby_cols):
-    
-    aggregation_expression = [
-        f(F.col(c)).alias(f"{f.__name__}_{c}")
-        for f in [F.median, F.mean] 
-        for c in ['absolute_percentage_error','absolute_error', 'absolute_percentage_error_savings', 'absolute_error_savings']
-=======
 def aggregate_metrics(pred_df_savings, groupby_cols, target_idx):
  
     aggregation_expression = [
@@ -218,7 +141,6 @@
             ("absolute_error_savings", 0),
             ("absolute_percentage_error_savings", 1)
         ]
->>>>>>> 490c3f6d
     ]
 
     return (
@@ -228,8 +150,6 @@
         )
 
 # COMMAND ----------
-
-<<<<<<< HEAD
 cooling_metrics_by_type_upgrade = (
     aggregate_metrics(
         pred_df_savings=pred_df_savings.where(F.col("baseline_ac_type") != "Heat Pump")
@@ -237,7 +157,6 @@
         .where(F.col("upgrade_id") == 0),
         groupby_cols=["baseline_ac_type", "upgrade_id"],
     ).withColumnRenamed("baseline_ac_type", "type")
-    # .withColumn('category', F.lit('cooling'))
 )
 
 heating_metrics_by_type_upgrade = (
@@ -245,25 +164,6 @@
         pred_df_savings=pred_df_savings.where(F.col("fuel") == "total"),
         groupby_cols=["baseline_heating_fuel", "upgrade_id"],
     ).withColumnRenamed("baseline_heating_fuel", "type")
-    # .withColumn('category', F.lit('heating'))
-=======
-heating_metrics_by_type_upgrade = (aggregate_metrics(
-    pred_df_savings = pred_df_savings,
-        groupby_cols=['baseline_heating_fuel', 'upgrade_id'],
-        target_idx=2)
-        #target_idx=0)
-    .withColumnRenamed('baseline_heating_fuel', 'type')
-)
-
-#only present by cooling type for baseline
-cooling_metrics_by_type_upgrade = (
-    aggregate_metrics(
-        pred_df_savings = pred_df_savings.where(F.col('baseline_ac_type') != 'Heat Pump').where(F.col('upgrade_id') == 0),
-        groupby_cols=['baseline_ac_type', 'upgrade_id'],
-        target_idx=2)
-         #target_idx=1)
-    .withColumnRenamed('baseline_ac_type', 'type')
->>>>>>> 490c3f6d
 )
 
 total_metrics_by_upgrade = (
@@ -272,11 +172,6 @@
         groupby_cols=["upgrade_id"],
     )
     .withColumn('type', F.lit('Total'))
-<<<<<<< HEAD
-    #.withColumn("category", F.lit("total"))
-=======
->>>>>>> 490c3f6d
-)
 
 total_metrics_by_upgrade_fuel = (
     aggregate_metrics(
@@ -285,7 +180,6 @@
         ),
         groupby_cols=["fuel", "upgrade_id"],
     ).withColumn("type", F.concat_ws(" : ", F.lit("Total"), F.col("fuel")))
-    # .withColumn('category', F.lit('total'))
     .drop("fuel")
 )
 
@@ -353,17 +247,7 @@
 
 
 # COMMAND ----------
-
-<<<<<<< HEAD
 # MAGIC %md ## Compare against Bucketed Model
-=======
-bucket_metrics
-
-# COMMAND ----------
-
-bucket_metrics['Model'] = 'Bucketed'
-cnn_metrics['Model'] = 'CNN'
->>>>>>> 490c3f6d
 
 # COMMAND ----------
 
@@ -383,7 +267,6 @@
 # COMMAND ----------
 
 metrics_combined = (
-<<<<<<< HEAD
     pd.concat([cnn_metrics, bucket_metrics])
     .rename(
         columns={**metric_rename_dict, **{"upgrade_id": "Upgrade ID", "type": "Type"}}
@@ -392,14 +275,6 @@
         id_vars=["Type", "Model", "Upgrade ID"],
         value_vars=list(metric_rename_dict.values()),
         var_name="Metric",
-=======
-    pd.concat([bucket_metrics, cnn_metrics])
-        .rename(columns={**metric_rename_dict, **{'upgrade_id' : 'Upgrade ID', 'type': 'Type'}})
-        .melt(
-            id_vars = ['Type',  'Model', 'Upgrade ID'], 
-            value_vars=list(metric_rename_dict.values()),
-            var_name='Metric'
->>>>>>> 490c3f6d
     )
 )
 
@@ -407,7 +282,6 @@
     metrics_combined["Type"], categories=types, ordered=True
 )
 
-<<<<<<< HEAD
 metrics_combined = metrics_combined.pivot(
     index=[
         "Upgrade ID",
@@ -415,15 +289,6 @@
     ],
     columns=["Metric", "Model"],
     values="value",
-=======
-metrics_combined = (
-        metrics_combined
-            .pivot(
-                index = ['Upgrade ID', 'Type',],
-                columns = ['Metric',  'Model'], 
-                values = 'value')
-            .sort_values(['Upgrade ID', 'Type'])
->>>>>>> 490c3f6d
 )
 
 # COMMAND ----------
@@ -432,14 +297,10 @@
 
 # COMMAND ----------
 
-<<<<<<< HEAD
 metrics_combined.to_csv(
     f"gs://the-cube/export/surrogate_model_metrics/comparison/{MODEL_NAME}_by_method_upgrade_type.csv",
     float_format="%.2f",
 )
-=======
-metrics_combined.to_csv(f'gs://the-cube/export/surrogate_model_metrics/comparison/{MODEL_VERSION_NAME}_by_method_upgrade_type.csv')
->>>>>>> 490c3f6d
 
 # COMMAND ----------
 
@@ -474,18 +335,6 @@
 # COMMAND ----------
 
 pred_df_savings_pd = (
-<<<<<<< HEAD
-    pred_df_savings_hvac.withColumn("Model", F.lit("CNN"))
-    .unionByName(bucketed_pred.withColumn("Model", F.lit("Bucketed")))
-    .withColumnsRenamed(
-        {
-            "baseline_heating_fuel": "Baseline Heating Fuel",
-            "absolute_percentage_error": "Absolute Percentage Error",
-            "upgrade_id": "Upgrade ID",
-        }
-    )
-).toPandas()
-=======
     pred_df_savings_hvac
         .withColumn('Model', F.lit('CNN'))
         .unionByName(bucketed_pred.withColumn('Model', F.lit('Bucketed')))
@@ -496,7 +345,6 @@
              "absolute_percentage_error" : "Absolute Percentage Error", 
              'upgrade_id' : 'Upgrade ID'})
     ).toPandas()
->>>>>>> 490c3f6d
 
 # COMMAND ----------
 
@@ -508,7 +356,6 @@
 with sns.axes_style("whitegrid"):
 
     g = sns.catplot(
-<<<<<<< HEAD
         data=pred_df_savings_pd_clip,
         x="Baseline Heating Fuel",
         y="Absolute Percentage Error",
@@ -517,9 +364,8 @@
             "Propane",
             "Natural Gas",
             "Electric Resistance",
-            "Heat Pump",
-            "Shared Heating",
-            "No Heating",
+            "Shared",
+            "None",
         ],
         hue="Model",
         palette="viridis",
@@ -540,13 +386,6 @@
             "markeredgecolor": "k",
             "markersize": "4",
         },
-=======
-        data = pred_df_savings_pd_clip, x='Baseline Heating Fuel', y="Absolute Percentage Error",
-        order = ['Fuel Oil', 'Propane', 'Natural Gas', 'Electric Resistance', 'Shared', 'None'],
-        hue = 'Model', palette = 'viridis',  fill=False,  linewidth=1.25,
-        kind = 'box',  row="Upgrade ID", row_order = ['0', '1', '3', '4'], height=2.5, aspect= 3.25, sharey=True, sharex=True,
-        showfliers=False, showmeans=True, meanprops={'marker':'o','markerfacecolor':'white','markeredgecolor':'k','markersize':'4'}, 
->>>>>>> 490c3f6d
     )
 g.fig.subplots_adjust(top=0.93)
 g.fig.suptitle("Prediction Metric Comparison for HVAC Savings")
@@ -591,7 +430,6 @@
 
 # COMMAND ----------
 
-<<<<<<< HEAD
 save_figure_to_gcfs(
     g.fig,
     CloudPath("gs://the-cube")
@@ -602,7 +440,3 @@
 )
 
 # COMMAND ----------
-
-=======
-save_figure_to_gcfs(g.fig, CloudPath('gs://the-cube') / 'export'/ 'surrogate_model_metrics' / 'comparison'/f'{MODEL_VERSION_NAME}_vs_bucketed.png')
->>>>>>> 490c3f6d
