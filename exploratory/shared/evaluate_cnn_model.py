--- conflicted
+++ resolved
@@ -30,7 +30,6 @@
 
 # COMMAND ----------
 
-<<<<<<< HEAD
 EXPORT_FPATH = CloudPath("gs://the-cube") / "export"  #move to globals after reorg
 MODEL_NAME = "sf_hvac_by_fuel"
 RUN_ID = "ce448363eedb411bacbc443db3f988f2"
@@ -57,24 +56,6 @@
 
 # run inference: takes ~20s on 10,0000 and ~2m on 100,0000 samples
 prediction_arr = model_loaded.predict(inference_data)
-=======
-MODEL_NAME = "sf_hvac"
-MODEL_TESTSET_PREDICTIONS_TABLE = f"ml.surrogate_model.{MODEL_NAME}_predictions"
-MODEL_VERSION_NUMBER = (
-    spark.sql(
-        f"SELECT userMetadata FROM (DESCRIBE HISTORY {MODEL_TESTSET_PREDICTIONS_TABLE }) ORDER BY version DESC LIMIT 1"
-    )
-    .rdd.map(lambda x: x["userMetadata"])
-    .collect()[0]
-)
-MODEL_VERSION_NAME = f"ml.surrogate_model.{MODEL_NAME}@v{MODEL_VERSION_NUMBER}"
-
-# COMMAND ----------
-
-targets = [ "heating", "cooling"]  # in theory could prob pull this from model artifacts..
-pred_df = spark.table(MODEL_TESTSET_PREDICTIONS_TABLE)
-building_features = spark.table("ml.surrogate_model.building_features")
->>>>>>> fd4634ce
 
 # COMMAND ----------
 
@@ -358,11 +339,7 @@
     ],
     columns=["Metric", "Model"],
     values="value",
-<<<<<<< HEAD
-).sort_values(["Upgrade ID","Type"])
-=======
-).sort_values(["Upgrade ID", "Type"])
->>>>>>> fd4634ce
+).sort_values(["Upgrade ID","Type"])=
 
 # COMMAND ----------
 
@@ -504,12 +481,4 @@
     blob.upload_from_file(buf, content_type=figure_format, rewind=True)
 
 # COMMAND ----------
-
-<<<<<<< HEAD
-save_figure_to_gcfs(g.fig, EXPORT_FPATH / "surrogate_model_metrics" / "comparison"/ f"{MODEL_RUN_NAME}_vs_bucketed.png")
-=======
-save_figure_to_gcfs(g.fig, CloudPath("gs://the-cube") / "export" / "surrogate_model_metrics" / "comparison" / f"{MODEL_VERSION_NAME}_vs_bucketed.png")
-
-# COMMAND ----------
-
->>>>>>> fd4634ce
+save_figure_to_gcfs(g.fig, EXPORT_FPATH / "surrogate_model_metrics" / "comparison"/ f"{MODEL_RUN_NAME}_vs_bucketed.png")