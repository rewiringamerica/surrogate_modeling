# Databricks notebook source
# MAGIC %md # Model Training
# MAGIC
# MAGIC ### Goal
# MAGIC Train deep learning model to predict energy a building's HVAC energy consumption
# MAGIC
# MAGIC ### Process
# MAGIC * Load in train/val/test sets containing targets and feature keys
# MAGIC * Initialize data generators on train/val sets which pulls in weather and building model features
# MAGIC * Train model
# MAGIC * Evaluate model and write out metrics
# MAGIC
# MAGIC ### I/Os
# MAGIC
# MAGIC ##### Inputs: 
# MAGIC - `ml.surrogate_model.building_metadata`: Building metadata features indexed by (building_id)
# MAGIC - `ml.surrogate_model.weather_data_hourly`: Weather data indexed by (weather_file_city) with a 8670-length timeseries vector
# MAGIC - `ml.surrogate_model.building_upgrade_simulation_outputs_annual`: Annual building model simulation outputs indexed by (building_id, upgrade_id)
# MAGIC
# MAGIC ##### Outputs: 
# MAGIC - `gs://the-cube/export/surrogate_model_metrics/cnn/{model_name}_v{model_version_num}.csv'`: Aggregated evaluation metrics
# MAGIC
# MAGIC
# MAGIC ### TODOs:
# MAGIC
# MAGIC #### Outstanding
# MAGIC
# MAGIC #### Future Work
# MAGIC
# MAGIC ---
# MAGIC #### Cluster/ User Requirements
# MAGIC - Access Mode: Single User or Shared (Not No Isolation Shared)
# MAGIC - Runtime: >= Databricks Runtime 14.3 ML (or >= Databricks Runtime 14.3 +  `%pip install databricks-feature-engineering`)
# MAGIC - Node type: Single Node. Because of [this issue](https://kb.databricks.com/en_US/libraries/apache-spark-jobs-fail-with-environment-directory-not-found-error), worker nodes cannot access the directory needed to run inference on a keras trained model, meaning that the `score_batch()` function throws and OSError. 
# MAGIC - `USE CATALOG`, `CREATE SCHEMA` privleges on the `ml` Unity Catalog (Ask Miki if for access)

# COMMAND ----------

# # install required packages: note that tensorflow must be installed at the notebook-level
%pip install mlflow==2.13.0
dbutils.library.restartPython()

# COMMAND ----------

# this controls the training parameters, with test mode on a much smaller training set for fewer epochs
dbutils.widgets.dropdown("mode", "test", ["test", "production"])

if dbutils.widgets.get("mode") == "test":
    DEBUG = True
else:
    DEBUG = False
print(DEBUG)

# COMMAND ----------

import os
os.environ['TF_FORCE_GPU_ALLOW_GROWTH'] = 'true'

# COMMAND ----------

# DBTITLE 1,Import
# MAGIC %load_ext autoreload
# MAGIC %autoreload 2
# MAGIC
<<<<<<< HEAD
# MAGIC import os
# MAGIC
# MAGIC os.environ["TF_FORCE_GPU_ALLOW_GROWTH"] = "true"
=======
# MAGIC from typing import Tuple, Dict
>>>>>>> 9e80a9c0
# MAGIC
# MAGIC import mlflow
# MAGIC import numpy as np
# MAGIC import pandas as pd
# MAGIC import pyspark.sql.functions as F
# MAGIC import tensorflow as tf
# MAGIC from databricks.feature_engineering import FeatureEngineeringClient
# MAGIC from pyspark.sql import DataFrame
# MAGIC from pyspark.sql.types import DoubleType
# MAGIC from tensorflow import keras
# MAGIC from typing import Tuple, Dict
# MAGIC
<<<<<<< HEAD
# MAGIC from datagen import DataGenerator, load_data
# MAGIC from model import Model
=======
# MAGIC from datagen import DataGenerator
# MAGIC from surrogate_model import SurrogateModel
>>>>>>> 9e80a9c0
# MAGIC
# MAGIC # list available GPUs
# MAGIC tf.config.list_physical_devices("GPU")

# COMMAND ----------

# MAGIC %md ## Load Data

# COMMAND ----------

# DBTITLE 1,Load data
train_data, val_data, test_data = load_data(n_subset=100 if DEBUG else None)

# COMMAND ----------

# DBTITLE 1,Initialize train/val data generators
train_gen = DataGenerator(train_data=train_data, batch_size=256)
val_gen = DataGenerator(train_data=val_data, batch_size=256)

# COMMAND ----------

# DBTITLE 1,Inspect data gen output for one batch
if DEBUG:
    print("FEATURES:")
    print(train_gen[0][0])
    print("\n OUTPUTS:")
    print(train_gen[0][1])

# COMMAND ----------

# MAGIC %md ## Train model

# COMMAND ----------

# DBTITLE 1,Define wrapper class for processing at inference time
class SurrogateModelingWrapper(mlflow.pyfunc.PythonModel):
    """
    A wrapper class that applies the pre/post processing to the data at inference time,
    where the pre-processing must transform the inputs to match the format used during training.
    This is then packaged up as part of the model, and will automatically be applied when
    running inference with the packaged mlflow model.

    Attributes:
        - model: The trained mlflow keras model
        - building_features (list of str) : List of building features that the model was trained on
        - weather_features (list of str) : List of weather features that the model was trained on
        - targets (list of str) : List of consumption group targets
    """

    def __init__(self, trained_model, building_features, weather_features, targets):
        """
        Parameters:
        - trained_model: The trained mlflow keras model
        See class attributes for details on other params.
        """
        self.model = trained_model
        self.building_features = building_features
        self.weather_features = weather_features
        self.targets = targets
    
    def load_context(self, context):
        pass

    def preprocess_input(self, model_input: pd.DataFrame) -> Dict[str, np.ndarray]:
        """
        Preprocesses the model input of P features over N samples

        Parameters:
        - model_input (pd.Dataframe): The input features for the model of shape [N, P].

        Returns:
        - The preprocessed feature data in format {feature_name(str) : np.array [N,]}
        """
        return self.convert_feature_dataframe_to_dict(model_input)

    def postprocess_result(self, results: Dict[str, np.ndarray]) -> np.ndarray:
        """
        Postprocesses the model results for N samples over M targets.

        Parameters:
        - results (dict of {str: np.ndarray}): The outputs of the model in format {target_name (str) : np.ndarray [N,]}

        Returns:
        - The model predictions floored at 0: np.ndarray of shape [N, M]

        """
        return np.clip(
            np.hstack([results[c] for c in self.targets]), a_min=0, a_max=None
        )

    def predict(self, context, model_input: pd.DataFrame) -> np.ndarray:
        """
        Makes predictions using the model for N samples over M targets.

        Parameters:
        - context (Any): Ignored here. It's a placeholder for additional data or utility methods.
        - model_input (pd.Dataframe): The input features for the model of shape [N, P]

        Returns:
        - The model predictions floored at 0: np.ndarray of shape [N, M]
        """
        # from model import masked_mae
        
        processed_df = self.preprocess_input(model_input)
        predictions_df = self.model.predict(processed_df)
        return self.postprocess_result(predictions_df)

    def convert_feature_dataframe_to_dict(
        self, feature_df: pd.DataFrame
    ) -> Dict[str, np.ndarray]:
        """
        Converts the feature data from a pandas dataframe to a dictionary.

        Parameters:
        - feature_df: : The input features for the model of shape [N, P] where feature columns
                        for weather features contain len 8760 arrays.

        Returns:
        - The preprocessed feature data in format {feature_name (str) :
                np.array of shape [N] for building model features and shape [N,8760] for weather features}
        """
        X_train_bm = {col: np.array(feature_df[col]) for col in self.building_features}
        X_train_weather = {
            col: np.array(np.vstack(feature_df[col].values))
            for col in self.weather_features
        }
        return {**X_train_bm, **X_train_weather}

# COMMAND ----------

# DBTITLE 1,Initialize model
<<<<<<< HEAD
sm = Model(name="test" if DEBUG else "sf_hvac_by_fuel")
=======
model = SurrogateModel(name="test" if DEBUG else "sf_hvac")
>>>>>>> 9e80a9c0

# COMMAND ----------

# DBTITLE 1,Fit model
# Train keras model and log the model with the Feature Engineering in UC.

#Init FeatureEngineering client
fe = FeatureEngineeringClient()

# Set the activation function and numeric data type for the model's layers
layer_params = {
    "activation": "leaky_relu",
    "dtype": np.float32,
    "kernel_initializer": "he_normal",
}

# signature_df = train_gen.training_set.load_df().select(train_gen.building_features + train_gen.weather_features).limit(1).toPandas()

<<<<<<< HEAD
mlflow.tensorflow.autolog(
    log_every_epoch=True, log_models=False, log_datasets=False, checkpoint=False
)
=======
# Disable MLflow autologging and instead log the model using Feature Engineering in UC using `fe.log_model
mlflow.tensorflow.autolog(log_models=False)
>>>>>>> 9e80a9c0

# Starts an MLflow experiment to track training parameters and results.
with mlflow.start_run() as run:

    # Get the unique ID of the current run in case we aren't registering it
    run_id = mlflow.active_run().info.run_id

    # Create the keras model
    keras_model = sm.create_model(train_gen=train_gen, layer_params=layer_params)

    # Fit the model
    history = keras_model.fit(
        train_gen,
        validation_data=val_gen,
        epochs=2 if DEBUG else 100,
        batch_size=train_gen.batch_size,
        verbose=2,
        callbacks=[keras.callbacks.EarlyStopping(monitor="val_loss", patience=5)],
    )

    # wrap in custom class that defines pre and post processing steps to be applied when called at inference time
    pyfunc_model = SurrogateModelingWrapper(
        trained_model=keras_model,
        building_features=train_gen.building_features,
        weather_features=train_gen.weather_features,
        targets=train_gen.targets,
    )

<<<<<<< HEAD
    mlflow.pyfunc.log_model(
        python_model=pyfunc_model,
        artifact_path=sm.artifact_path,
        code_paths=["model.py"],
        # signature=mlflow.models.infer_signature(df)
=======
    # If in test mode, don't register the model, just pull it based on run_id in evaluation testing
    fe.log_model(
        model=pyfunc_model,
        artifact_path=model.artifact_path,
        flavor=mlflow.pyfunc,  # since using custom pyfunc wrapper
        training_set=train_gen.training_set,
        registered_model_name= None if DEBUG else str(model),  # registered the model name if in DEBUG mode
>>>>>>> 9e80a9c0
    )
    # mlflow.register_model(f"runs:/{run_id}/model_path", str(model))

# COMMAND ----------

# MAGIC %md ## Evaluate Model

# COMMAND ----------

# MAGIC %md #### Test Mode

# COMMAND ----------

# DBTITLE 1,Inspect predictions for one batch
# print out model predictions just to make sure everything worked
if DEBUG:
    results = keras_model.predict(val_gen[0][0])
    print(np.hstack([results[c] for c in train_gen.targets]))

# COMMAND ----------

# DBTITLE 1,Inspect predictions using logged model
# evaluate the unregistered model we just logged and make sure everything runs
if DEBUG:
    print(run_id)
    mlflow.pyfunc.get_model_dependencies(model_uri=sm.get_model_uri(run_id=run_id))
    # Load the model using its registered name and version/stage from the MLflow model registry
    model_loaded = mlflow.pyfunc.load_model(model_uri=sm.get_model_uri(run_id=run_id))
    test_gen = DataGenerator(train_data=test_data)
    # load input data table as a Spark DataFrame
    input_data = test_gen.training_set.load_df().toPandas()
    print(model_loaded.predict(input_data))

# COMMAND ----------

# This doesn't work. Throws same fit about not knowing where the custom loss fn is.
# from pyspark.sql.types import ArrayType, DoubleType
# mlflow.pyfunc.get_model_dependencies(model_uri)
# # model_loaded = mlflow.pyfunc.load_model(model_uri=model_uri)
# # load input data table as a Spark DataFrame
# input_data = test_gen.training_set.load_df()
# model_udf = mlflow.pyfunc.spark_udf(spark, model_uri, result_type=ArrayType(DoubleType()))
# columns = F.struct(input_data.columns) # use struct
# df = input_data.withColumn("prediction", model_udf(columns))
# df.display()

# COMMAND ----------

<|MERGE_RESOLUTION|>--- conflicted
+++ resolved
@@ -62,13 +62,9 @@
 # MAGIC %load_ext autoreload
 # MAGIC %autoreload 2
 # MAGIC
-<<<<<<< HEAD
 # MAGIC import os
 # MAGIC
 # MAGIC os.environ["TF_FORCE_GPU_ALLOW_GROWTH"] = "true"
-=======
-# MAGIC from typing import Tuple, Dict
->>>>>>> 9e80a9c0
 # MAGIC
 # MAGIC import mlflow
 # MAGIC import numpy as np
@@ -81,13 +77,8 @@
 # MAGIC from tensorflow import keras
 # MAGIC from typing import Tuple, Dict
 # MAGIC
-<<<<<<< HEAD
 # MAGIC from datagen import DataGenerator, load_data
-# MAGIC from model import Model
-=======
-# MAGIC from datagen import DataGenerator
 # MAGIC from surrogate_model import SurrogateModel
->>>>>>> 9e80a9c0
 # MAGIC
 # MAGIC # list available GPUs
 # MAGIC tf.config.list_physical_devices("GPU")
@@ -219,11 +210,7 @@
 # COMMAND ----------
 
 # DBTITLE 1,Initialize model
-<<<<<<< HEAD
 sm = Model(name="test" if DEBUG else "sf_hvac_by_fuel")
-=======
-model = SurrogateModel(name="test" if DEBUG else "sf_hvac")
->>>>>>> 9e80a9c0
 
 # COMMAND ----------
 
@@ -242,14 +229,9 @@
 
 # signature_df = train_gen.training_set.load_df().select(train_gen.building_features + train_gen.weather_features).limit(1).toPandas()
 
-<<<<<<< HEAD
 mlflow.tensorflow.autolog(
     log_every_epoch=True, log_models=False, log_datasets=False, checkpoint=False
 )
-=======
-# Disable MLflow autologging and instead log the model using Feature Engineering in UC using `fe.log_model
-mlflow.tensorflow.autolog(log_models=False)
->>>>>>> 9e80a9c0
 
 # Starts an MLflow experiment to track training parameters and results.
 with mlflow.start_run() as run:
@@ -278,21 +260,11 @@
         targets=train_gen.targets,
     )
 
-<<<<<<< HEAD
     mlflow.pyfunc.log_model(
         python_model=pyfunc_model,
         artifact_path=sm.artifact_path,
         code_paths=["model.py"],
         # signature=mlflow.models.infer_signature(df)
-=======
-    # If in test mode, don't register the model, just pull it based on run_id in evaluation testing
-    fe.log_model(
-        model=pyfunc_model,
-        artifact_path=model.artifact_path,
-        flavor=mlflow.pyfunc,  # since using custom pyfunc wrapper
-        training_set=train_gen.training_set,
-        registered_model_name= None if DEBUG else str(model),  # registered the model name if in DEBUG mode
->>>>>>> 9e80a9c0
     )
     # mlflow.register_model(f"runs:/{run_id}/model_path", str(model))
 
