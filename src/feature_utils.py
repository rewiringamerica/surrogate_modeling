# TODO: Run tests using doctest

import re
from functools import reduce
from itertools import chain
from typing import Dict, Optional
from pyspark.ml.feature import StringIndexer
import pyspark.sql.functions as F
from pyspark.sql import DataFrame
from pyspark.sql.column import Column
from pyspark.sql.types import (
    IntegerType,
    DoubleType,
    StringType,
    StructType,
    StructField,
)
from pyspark.sql.window import Window
from databricks.sdk.runtime import spark, udf

from src.utils import data_cleaning
from src.globals import ANNUAL_OUTPUTS_TABLE

from dmlutils import constants
from dmlutils.building_upgrades.upgrades import Upgrade, upgrades_df, get_upgrade_id
from dmlutils.surrogate_model.apply_upgrades import (
    extract_r_value,
    extract_cooling_efficiency,
    extract_heating_efficiency,
    BASIC_ENCLOSURE_INSULATION,
    APPLIANCE_FUEL_COLS,
    GAS_APPLIANCE_INDICATOR_COLS,
)

#  -- constants -- #
SUPPORTED_UPGRADES = [
    Upgrade.BASELINE_2022_1.value,
    Upgrade.BASELINE_2024_2_NO_SETBACK.value,
    Upgrade.BASIC_ENCLOSURE.value,
    Upgrade.MIN_EFF_HP_ELEC_BACKUP.value,
    Upgrade.HIGH_EFF_HP_ELEC_BACKUP.value,
    Upgrade.HP_WATER_HEATER.value,
    Upgrade.WHOLE_HOME_ELECTRIC_MAX_EFF_BASIC_ENCLOSURE.value,
    Upgrade.MED_EFF_HP_HERS_SIZING_NO_SETBACK_2022_1.value,
    Upgrade.MED_EFF_HP_HERS_SIZING_NO_SETBACK_2024_2.value,
    Upgrade.MED_EFF_HP_HERS_SIZING_NO_SETBACK_BASIC_ENCLOSURE.value,
    Upgrade.MED_EFF_HP_HERS_SIZING_NO_SETBACK_LIGHT_TOUCH_AIR_SEALING.value,
]

# mapping of window description to ufactor and shgc (solar heat gain coefficient) pulled from options.tsv
WINDOW_DESCRIPTION_TO_SPEC = spark.createDataFrame(
    [
        ("Double, Clear, Thermal-Break, Air", 0.63, 0.62),
        ("Double, Low-E, H-Gain", 0.29, 0.56),
        ("Double, Low-E, L-Gain", 0.26, 0.31),
        ("Single, Clear, Metal, Exterior Low-E Storm", 0.57, 0.47),
        ("Single, Clear, Non-metal, Exterior Low-E Storm", 0.36, 0.46),
        ("Double, Clear, Metal, Exterior Low-E Storm", 0.49, 0.44),
        ("Double, Clear, Non-metal, Exterior Low-E Storm", 0.28, 0.42),
        ("Double, Clear, Metal, Air", 0.76, 0.67),
        ("Double, Clear, Metal, Air, Exterior Clear Storm", 0.55, 0.51),
        ("Double, Clear, Non-metal, Air", 0.49, 0.56),
        ("Double, Clear, Non-metal, Air, Exterior Clear Storm", 0.34, 0.49),
        ("Double, Low-E, Non-metal, Air, M-Gain", 0.38, 0.44),
        ("Double, Low-E, Non-metal, Air, L-Gain", 0.37, 0.30),
        ("Single, Clear, Metal", 1.16, 0.76),
        ("Single, Clear, Metal, Exterior Clear Storm", 0.67, 0.56),
        ("Single, Clear, Non-metal", 0.84, 0.63),
        ("Single, Clear, Non-metal, Exterior Clear Storm", 0.47, 0.54),
        ("Triple, Low-E, Non-metal, Air, L-Gain", 0.29, 0.26),
        ("Triple, Low-E, Insulated, Argon, H-Gain", 0.18, 0.40),
        ("Triple, Low-E, Insulated, Argon, L-Gain", 0.17, 0.27),
        ("No Windows", 0.84, 0.63),
    ],
    ("windows", "window_ufactor", "window_shgc"),
)

#  -- resstock reading and preprocessing functions  -- #


def clean_building_metadata(raw_resstock_metadata_df: DataFrame) -> DataFrame:
    """
    Rename and remove columns of a ResStock building metadata dataframe

    Can either pass a parquet file or an existing DataFrame.

    Args:
        raw_resstock_metadata_df (DataFrame): DataFrame containing raw ResStock metadata
    Returns:
        building_metadata_cleaned (DataFrame): cleaned ResStock building metadata

    """
    # Read in data and modify pkey name and dtype
    building_metadata = raw_resstock_metadata_df.withColumn("building_id", F.col("bldg_id").cast("int")).drop("bldg_id")

    # rename and remove columns
    building_metadata_cleaned = data_cleaning.edit_columns(
        df=building_metadata,
        remove_substrings_from_columns=["in__"],
        remove_columns_with_substrings=[
            "simulation_control_run",
            "emissions",
            "weight",
            "applicability",
            "upgrade",
            "out__",
            "utility_bill",
            "metadata_index",
        ],
    )

    # Filter to homes of interest: occupied sf homes with modeled fuels and without shared HVAC systems
    filtered_building_metadata = (
        building_metadata_cleaned
        # only single family, mobile home, or multifam with < 5 units
        .where(
            F.col("geometry_building_type_acs").isin(
                [
                    "Single-Family Detached",
                    "Single-Family Attached",
                    "Mobile Home",
                    "2 Unit",
                    "3 or 4 Unit",
                ]
            )
        )
        # other fuels are not modeled in resstock,
        # and this filter is sufficienct to remove units that have other fuels for any applaince
        .where(F.col("heating_fuel") != "Other Fuel").where(F.col("water_heater_fuel") != "Other Fuel")
        # filter out vacant homes
        .where(F.col("vacancy_status") == "Occupied")
        # filter out homes with shared HVAC or water heating systems
        .where((F.col("hvac_has_shared_system") == "None") & (F.col("water_heater_in_unit") == "Yes"))
    )

    return filtered_building_metadata


#  -- feature transformation udfs -- #
@udf(returnType=DoubleType())
def extract_percentage(value: str) -> float:
    """Extract percentage from string and divide by 100

    >>> extract_percentage('100% Conditioned')
    1.0
    >>> extract_percentage('<10% Conditioned')
    0.1
    >>> extract_percentage('None')
    0.0
    >>> extract_percentage('10% Leakage, Uninsulated')
    0.1
    """
    if value == "None":
        return 0.0
    match = re.match(r"^<?(\d+)%", value)
    try:
        return (match and float(match.group(1))) / 100.0
    except ValueError:
        raise ValueError(f"Cannot extract percentage from: f{value}")


@udf(returnType=IntegerType())
def extract_vintage(vintage: str) -> int:
    """return the midpoint of the vintage decade bin, with '<1940' as 1930
    >>> extract_vintage('<1940')
    1930
    >>> extract_vintage('1960s')
    1965
    """
    vintage = vintage.strip()
    if vintage.startswith("<"):  # '<1940' bin in resstock
        return 1930
    return int(vintage[:4]) + 5


@udf(returnType=IntegerType())
def extract_r_valueUDF(construction_type: str, set_none_to_inf: bool = False) -> int:
    return extract_r_value(construction_type, set_none_to_inf)


extract_cooling_efficiencyUDF = udf(lambda x: extract_cooling_efficiency(x), DoubleType())

extract_heating_efficiencyUDF = udf(lambda x: extract_heating_efficiency(x), DoubleType())


@udf(returnType=DoubleType())
def extract_temp(temperature_string) -> float:
    """Convert string Fahrenheit degrees to float F

    >>> extract_temp('70F')
    70.0
    >>> extract_temp('-3F')
    -3.0
    """
    if not re.match(r"\d+F", temperature_string):
        raise ValueError(f"Unrecognized temperature format: {temperature_string}")
    return float(temperature_string.strip().lower()[:-1])


@udf(returnType=DoubleType())
def extract_mean_wwr(value: str) -> int:
    """
    Return the average window to wall ratio (WWR) for front, back, left, and right walls.
    >>> extract_mean_wwr('F9 B9 L9 R9')
    9.0
    >>> extract_mean_wwr('F12 B12 L12 R12')
    12.0
    >>> extract_mean_wwr('Uninsulated')  # doctest: +IGNORE_EXCEPTION_DETAIL
    Traceback (most recent call last):
        ...
    ValueError: Unrecognized format of window area: ...
    """
    try:
        wwr_list = [int(side[1:]) for side in value.split()]
        return sum(wwr_list) / len(wwr_list)
    except ValueError:
        raise ValueError(f"Unrecognized format of window area: {value}")


@udf(returnType=DoubleType())
def extract_energy_factor(ef_string: str) -> int:
    """
    >>> extract_energy_factor("EF 10.2, 100% Usage")
    10.2
    >>> extract_energy_factor("EF 6.7")
    6.7
    >>> extract_energy_factor("None")
    99.
    """
    if "None" in ef_string:
        return 99.0
    return float(ef_string.split(",")[0][3:])


#  -- water heater transformation udf and helper functions -- #
@udf(IntegerType())
def get_water_heater_capacity_ashrae(n_bedrooms: int, n_bathrooms: float, is_electric: bool) -> int:
    """
    Calculates the recommended water heater capacity in gallons based on
    the number of bedrooms, bathrooms, and whether the heater is electric.
    Source: https://www.nrel.gov/docs/fy10osti/47246.pdf
    Table 8. Benchmark Domestic Hot Water Storage and Burner Capacity (ASHRAE 1999)

    >>> get_water_heater_capacity_ashrae(3, 4, False)
    40
    >>> get_water_heater_capacity_ashrae(1, 1.5, True)
    20
    >> get_water_heater_capacity_ashrae(6, 5, True)
    80
    """
    match n_bedrooms:
        case 1:
            return 20
        case 2:
            if n_bathrooms < 2:
                return 30
            elif n_bathrooms < 3:
                if is_electric:
                    return 40
                else:
                    return 30
            else:
                if is_electric:
                    return 50
                else:
                    return 40
        case 3:
            if n_bathrooms < 2:
                if is_electric:
                    return 40
                else:
                    return 30
            else:
                if is_electric:
                    return 50
                else:
                    return 40
        case 4:
            if n_bathrooms < 3:
                if is_electric:
                    return 50
                else:
                    return 40
            else:
                if is_electric:
                    return 66
                else:
                    return 50
        case 5:
            if is_electric:
                return 66
            else:
                return 50
        case 6:
            if is_electric:
                return 80
            else:
                return 50


# Define the schema for the output struct
wh_schema = StructType(
    [
        StructField("water_heater_type", StringType(), True),  # "Storage", "Heat Pump", or "Instantaneous"
        StructField("water_heater_tank_volume_gal", IntegerType(), True),  # Capacity of the tank in gallons
        StructField("water_heater_efficiency_ef", DoubleType(), True),  # Efficiency Factor (EF)
        StructField("water_heater_recovery_efficiency_ef", DoubleType(), True),  # Recovery Efficiency Factor (EF)
    ]
)


# pulled from options.tsv
@udf(wh_schema)
def get_water_heater_specs(name: str) -> StructType:
    """
    Parses the name of a water heater to extract and compute its specifications based on the ResStock options.tsv
    >>> lookup_water_heater_specs("Natural Gas Tankless")
        {'water_heater_type': 'Instantaneous',
        'water_heater_tank_volume_gal': 0,
        'water_heater_efficiency_ef': 0.82,
        'water_heater_recovery_efficiency_ef': 1.0}
    >>> lookup_water_heater_specs("FIXME Fuel Oil Indirect")
        {'water_heater_type': 'Storage',
        'water_heater_tank_volume_gal': 0,
        'water_heater_efficiency_ef': 0.62,
        'water_heater_recovery_efficiency_ef': 0.78}
    >>> lookup_water_heater_specs("Electric Heat Pump, 50 gal, 3.45 UEF")
        {'water_heater_type': 'Heat Pump',
        'water_heater_tank_volume_gal': 50,
        'water_heater_efficiency_ef': 3.57,
        'water_heater_recovery_efficiency_ef': 1.0}

    """
    # initialize dict of outputs with defaults
    specs = {
        "water_heater_type": "Storage",  # default for non-tankless and non-hpwhs
        "water_heater_tank_volume_gal": None,  # no default set
        "water_heater_efficiency_ef": None,  # no default set
        "water_heater_recovery_efficiency_ef": 1.0,  # default for electric and tankless
    }

    # Split the name into constituent parts
    def split_wh_name(name):
        "Splits name into 3 elements on a comma delimiter, returning empty string for elements that are not present"
        parts = name.split(", ")
        # Extend the list with None to ensure it has at least 3 elements
        parts += [""] * (3 - len(parts))
        return parts[0], parts[1], parts[2]

    fuel_and_type, tank_volume, efficiency = split_wh_name(name)

    # Extract the water heater type
    if "Tankless" in fuel_and_type:
        specs["water_heater_type"] = "Instantaneous"
        specs["water_heater_tank_volume_gal"] = 0
    elif fuel_and_type == "Electric Heat Pump":
        specs["water_heater_type"] = "Heat Pump"

    # Set the efficiency and recovery efficiency
    match fuel_and_type:
        case "Natural Gas Standard" | "Propane Standard":
            specs["water_heater_efficiency_ef"] = 0.59
            specs["water_heater_recovery_efficiency_ef"] = 0.76
        case "Fuel Oil Standard" | "FIXME Fuel Oil Indirect":
            specs["water_heater_efficiency_ef"] = 0.62
            specs["water_heater_recovery_efficiency_ef"] = 0.78
        case "Natural Gas Premium" | "Propane Premium":
            specs["water_heater_efficiency_ef"] = 0.67
            specs["water_heater_recovery_efficiency_ef"] = 0.78
        case "Fuel Oil Premium":
            specs["water_heater_efficiency_ef"] = 0.68
            specs["water_heater_recovery_efficiency_ef"] = 0.9
        case "Natural Gas Tankless" | "Propane Tankless":
            specs["water_heater_efficiency_ef"] = 0.82
        case "Electric Standard":
            specs["water_heater_efficiency_ef"] = 0.92
        case "Electric Premium":
            specs["water_heater_efficiency_ef"] = 0.95
        case "Electric Tankless":
            specs["water_heater_efficiency_ef"] = 0.99
        case "Electric Heat Pump":
            specs["water_heater_efficiency_ef"] = 2.3
    # If Uniform Energy Factor (UEF) is specified (should only ever be specified for HPWH)
    # use this for efficiency and convert to Energy Factor (EF).
    uef_efficiency_match = re.search(r"(\d+\.\d+)\s*UEF", efficiency)
    if uef_efficiency_match:
        uef = float(uef_efficiency_match.group(1))
        # Convert UEF to EF for HPWH. Source: #https://www.resnet.us/wp-content/uploads/RESNET-EF-Calculator-2017.xlsx
        # Note that other water heater types require a sligntly different equation.
        specs["water_heater_efficiency_ef"] = round(1.2101 * uef - 0.6052, 3)

    # Extract the tank volume if specified
    tank_volume_match = re.search(r"(\d+)\s*gal", tank_volume)
    if tank_volume_match:
        specs["water_heater_tank_volume_gal"] = int(tank_volume_match.group(1))

    return specs


def add_water_heater_features(df):
    return (
        df.withColumn("wh_struct", get_water_heater_specs(F.col("water_heater_efficiency")))
        .withColumn("water_heater_type", F.col("wh_struct.water_heater_type"))
        .withColumn(
            "water_heater_tank_volume_gal",
            F.col("wh_struct.water_heater_tank_volume_gal"),
        )
        .withColumn("water_heater_efficiency_ef", F.col("wh_struct.water_heater_efficiency_ef"))
        .withColumn(
            "water_heater_recovery_efficiency_ef",
            F.col("wh_struct.water_heater_recovery_efficiency_ef"),
        )
        .drop("wh_struct")
    )


#  -- various mapping expressions -- #
def make_map_type_from_dict(mapping: Dict) -> Column:
    """
    Create a MapType mapping from a dict to pass to Pyspark
    https://stackoverflow.com/a/42983199
    """
    return F.create_map([F.lit(x) for x in chain(*mapping.items())])


yes_no_mapping = make_map_type_from_dict({"Yes": True, "No": False})

low_medium_high_mapping = make_map_type_from_dict({"Low": 1, "Medium": 2, "High": 3})

orientation_degrees_mapping = make_map_type_from_dict(
    {
        "North": 0,
        "Northeast": 45,
        "East": 90,
        "Southeast": 135,
        "South": 180,
        "Southwest": 225,
        "West": 270,
        "Northwest": 315,
    }
)

# https://en.wikipedia.org/wiki/Luminous_efficacy
luminous_efficiency_mapping = make_map_type_from_dict(
    {
        "100% CFL": 0.12,  # 8-15%
        "100% Incandescent": 0.02,  # 1.2-2.6%
        "100% LED": 0.15,  # 11-30%
    }
)


#  -- function to apply all the baseline transformations -- #
def transform_building_features(building_metadata_table_name) -> DataFrame:
    """
    Read and transform building metadata into features.

    Args:
        building_metadata_table_name : name of building metadata delta table

    Returns:
        Dataframe: dataframe of building metadata features
    """
    building_metadata_features = (
        spark.read.table(building_metadata_table_name)
        # -- structure transformations -- #
        .withColumn("n_bedrooms", F.col("bedrooms").cast("int"))
        .withColumn("n_bathrooms", F.col("n_bedrooms") / 2 + 0.5)  # based on docs
        .withColumn("orientation_degrees", orientation_degrees_mapping[F.col("orientation")])
        .withColumn(
            "garage_size_n_car",
            F.coalesce(F.split(F.col("geometry_garage"), " ")[0].cast("int"), F.lit(0)),
        )
        .withColumn(
            "geometry_wall_exterior_finish",
            F.regexp_replace("geometry_wall_exterior_finish", "Shingle, ", "Shingle-"),
        )
        .withColumn("exterior_wall_material", F.split("geometry_wall_exterior_finish", ", ")[0])
        .withColumn(
            "exterior_wall_color",
            F.coalesce(F.split("geometry_wall_exterior_finish", ", ")[1], F.lit("None")),
        )
        .withColumn("window_wall_ratio", extract_mean_wwr(F.col("window_areas")))
        .join(WINDOW_DESCRIPTION_TO_SPEC, on="windows")
        # -- heating tranformations -- #
        .withColumn(
            "heating_appliance_type",
            F.expr("replace(hvac_heating_type_and_fuel, heating_fuel, '')"),
        )
        .withColumn(
            "heating_appliance_type",
            F.when(F.col("heating_appliance_type").contains("Wall Furnace"), "Wall Furnace")
            .when(F.col("heating_appliance_type").contains("Furnace"), "Furnace")
            .when(F.col("heating_appliance_type").contains("Boiler"), "Boiler")
            .when(F.col("heating_appliance_type") == "", "None")
            .otherwise(F.trim(F.col("heating_appliance_type"))),
        )
        .withColumn(
            "heat_pump_sizing_methodology",
            F.when(F.col("heating_appliance_type") == "ASHP", F.lit("ACCA")).otherwise("None"),
        )
        .withColumn(
            "heating_efficiency_nominal_percentage",
            extract_heating_efficiencyUDF(F.col("hvac_heating_efficiency")),
        )
        .withColumn(
            "heating_setpoint_degrees_f",
            extract_temp(F.col("heating_setpoint")),
        )
        .withColumn(
            "heating_setpoint_offset_magnitude_degrees_f",
            extract_temp(F.col("heating_setpoint_offset_magnitude")),
        )
        .withColumn(  # note there are cases where hvac_has_ducts = True, but heating system is still ductless
            "has_ducted_heating",
            F.col("hvac_heating_type").isin("Ducted Heat Pump", "Ducted Heating"),
        )
        # -- cooling tranformations -- #
        .withColumn("ac_type", F.split(F.col("hvac_cooling_efficiency"), ",")[0])
        .withColumn(
            "cooled_space_percentage",
            extract_percentage(F.col("hvac_cooling_partial_space_conditioning")),
        )
        .withColumn(
            "cooling_efficiency_eer_str",
            F.when(
                F.col("hvac_cooling_efficiency") == "Heat Pump",
                F.col("hvac_heating_efficiency"),
            ).otherwise(F.col("hvac_cooling_efficiency")),
        )
        .withColumn(
            "cooling_efficiency_eer",
            extract_cooling_efficiencyUDF(F.col("cooling_efficiency_eer_str")),
        )
        .withColumn(
            "cooling_setpoint_degrees_f",
            extract_temp(F.col("cooling_setpoint")),
        )
        .withColumn(
            "cooling_setpoint_offset_magnitude_degrees_f",
            extract_temp(F.col("cooling_setpoint_offset_magnitude")),
        )
        .withColumn(  # note there are cases where hvac_has_ducts = True, but cooling system is still ductless
            "has_ducted_cooling",
            F.col("hvac_cooling_type").isin(["Central AC", "Ducted Heat Pump"]),
        )
        # -- water heating tranformations -- #
        .transform(add_water_heater_features)
        .withColumn(
            "water_heater_tank_volume_gal_ashrae",
            get_water_heater_capacity_ashrae(
                F.col("n_bedrooms"),
                F.col("n_bathrooms"),
                F.col("water_heater_fuel") == "Electricity",
            ),
        )
        .withColumn(
            "water_heater_tank_volume_gal",
            F.coalesce(
                F.col("water_heater_tank_volume_gal"),
                F.col("water_heater_tank_volume_gal_ashrae"),
            ),
        )
        .withColumn("has_water_heater_in_unit", yes_no_mapping[F.col("water_heater_in_unit")])
        # -- duct/infiltration tranformations -- #
        .withColumn("has_ducts", yes_no_mapping[F.col("hvac_has_ducts")])
        .withColumn("duct_insulation_r_value", extract_r_valueUDF(F.col("duct_leakage_and_insulation"), F.lit(True)))
        .withColumn("duct_leakage_percentage", extract_percentage(F.col("duct_leakage_and_insulation")))
        .withColumn("infiltration_ach50", F.split(F.col("infiltration"), " ")[0].cast("int"))
        # -- insulation tranformations -- #
        .withColumn("wall_material", F.split(F.col("insulation_wall"), ",")[0])
        .withColumn("insulation_wall_r_value", extract_r_valueUDF(F.col("insulation_wall")))
        .withColumn(
            "insulation_foundation_wall_r_value",
            extract_r_valueUDF(F.col("insulation_foundation_wall")),
        )
        .withColumn("insulation_slab_r_value", extract_r_valueUDF(F.col("insulation_slab")))
        .withColumn(
            "insulation_rim_joist_r_value",
            extract_r_valueUDF(F.col("insulation_rim_joist")),
        )
        .withColumn("insulation_floor_r_value", extract_r_valueUDF(F.col("insulation_floor")))
        .withColumn("insulation_ceiling_r_value", extract_r_valueUDF(F.col("insulation_ceiling")))
        .withColumn("insulation_roof_r_value", extract_r_valueUDF(F.col("insulation_roof")))
        #  -- building type transformations -- #
        .withColumn(
            "is_attached",
            ~F.col("geometry_building_type_acs").isin(["Single-Family Detached", "Mobile Home"]),
        )
        .withColumn(
            "is_mobile_home",
            F.col("geometry_building_type_acs") == "Mobile Home",
        )
        # prep for building unit transform so that coalesce will work in next step
        # value for *_sfa will be "None" for non sfa buildings and values for *_mf will be null for non-mf
        .replace(
            "None",
            None,
            subset=[
                "geometry_building_number_units_sfa",
                "geometry_building_number_units_mf",
            ],
        )
        # sf detatched and mobile homes will be Null for both and should get mapped to 1 unit
        .withColumn(
            "n_building_units",
            F.coalesce(
                F.col("geometry_building_number_units_sfa"),
                F.col("geometry_building_number_units_mf"),
                F.lit("1"),
            ).cast("int"),
        )
        .withColumn(
            "is_middle_unit",
            (F.col("geometry_building_horizontal_location_sfa") == "Middle")
            | (F.col("geometry_building_horizontal_location_mf") == "Middle"),
        )
        # -- other appliances -- #
        .withColumn("has_ceiling_fan", F.col("ceiling_fan") != "None")
        .withColumn("clothes_dryer_fuel", F.col("clothes_dryer"))
        .withColumn("has_induction_range", F.col("cooking_range") == "Electric Induction")
        .withColumn(
            "cooking_range_fuel",
            F.regexp_replace("cooking_range", " Induction| Resistance", ""),
        )
        .withColumn(
            "dishwasher_efficiency_kwh",
            F.coalesce(F.split(F.col("dishwasher"), " ")[0].cast("int"), F.lit(9999)),
        )
        .withColumn("lighting_efficiency", luminous_efficiency_mapping[F.col("lighting")])
        .withColumn(
            "refrigerator_extra_efficiency_ef",
            extract_energy_factor(F.col("misc_extra_refrigerator")),
        )
        .withColumn("has_standalone_freezer", F.col("misc_freezer") != "None")
        .withColumn("has_gas_fireplace", F.col("misc_gas_fireplace") != "None")
        .withColumn("has_gas_grill", F.col("misc_gas_grill") != "None")
        .withColumn("has_gas_lighting", F.col("misc_gas_lighting") != "None")
        .withColumnRenamed("misc_hot_tub_spa", "hot_tub_spa_fuel")
        .withColumnRenamed("misc_pool_heater", "pool_heater_fuel")
        .withColumn("has_well_pump", F.col("misc_well_pump") != "None")
        .withColumn("refrigerator_efficiency_ef", extract_energy_factor(F.col("refrigerator")))
        .withColumn("plug_load_percentage", extract_percentage(F.col("plug_loads")))
        .withColumn("usage_level_appliances", low_medium_high_mapping[F.col("usage_level")])
        # -- misc transformations -- #
        .withColumn(
            "climate_zone_temp",
            F.substring("ashrae_iecc_climate_zone_2004", 1, 1).astype("int"),
        )
        .withColumn("climate_zone_moisture", F.substring("ashrae_iecc_climate_zone_2004", 2, 1))
        .withColumn(
            "neighbor_distance_ft",
            F.when(F.col("neighbors") == "Left/Right at 15ft", 15.0)
            .when(F.col("neighbors") == "None", 9999.0)
            .otherwise(F.col("neighbors").cast("double")),
        )
        .withColumn(
            "n_occupants",
            F.when(F.col("occupants") == "10+", 11).otherwise(F.col("occupants").cast("int")),
        )
        .withColumn("vintage", extract_vintage(F.col("vintage")))
        # align names for electricity and natural gas across applainces
        .replace(
            {
                "Gas": "Natural Gas",
                "Electric": "Electricity",
            },
            subset=APPLIANCE_FUEL_COLS,
        )
        # subset to all possible features of interest
        .select(
            # primary key
            "building_id",
            "building_set",
            # foreign key
            "weather_file_city",
            # structure
            "n_bedrooms",
            "n_bathrooms",
            F.col("geometry_attic_type").alias("attic_type"),
            F.col("sqft").cast("double"),
            F.col("geometry_foundation_type").alias("foundation_type"),
            "garage_size_n_car",
            F.col("geometry_stories").cast("int").alias("n_stories"),
            "orientation_degrees",
            "roof_material",
            "window_wall_ratio",
            "window_ufactor",
            "window_shgc",
            # heating
            "heating_fuel",
            "heating_appliance_type",
            "heat_pump_sizing_methodology",
            "has_ducted_heating",
            "heating_efficiency_nominal_percentage",
            "heating_setpoint_degrees_f",
            "heating_setpoint_offset_magnitude_degrees_f",
            # cooling
            "ac_type",
            "cooled_space_percentage",
            "cooling_efficiency_eer",
            "cooling_setpoint_degrees_f",
            "cooling_setpoint_offset_magnitude_degrees_f",
            "has_ducted_cooling",
            # water heater
            "water_heater_efficiency",  # only used for applying upgrades, gets dropped later
            "water_heater_fuel",
            "water_heater_type",
            "water_heater_tank_volume_gal",
            "water_heater_efficiency_ef",
            "water_heater_recovery_efficiency_ef",
            "has_water_heater_in_unit",
            "water_heater_location",
            # ducts
            "duct_leakage_and_insulation",  # only used for applying upgrades, gets dropped later
            "has_ducts",
            "duct_location",
            "duct_insulation_r_value",
            "duct_leakage_percentage",
            "infiltration_ach50",
            # insulalation
            "insulation_wall",  # only used for applying upgrades, gets dropped later
            "wall_material",
            "insulation_wall_r_value",
            "insulation_foundation_wall_r_value",
            "insulation_slab_r_value",
            "insulation_rim_joist_r_value",
            "insulation_floor_r_value",
            "insulation_roof_r_value",
            "insulation_ceiling_r_value",
            # building type
            "is_attached",
            "is_mobile_home",
            "n_building_units",
            "is_middle_unit",
            F.col("geometry_building_level_mf").alias("unit_level_in_building"),
            # other appliances
            "has_ceiling_fan",
            "clothes_dryer_fuel",
            F.col("clothes_washer").alias("clothes_washer_efficiency"),
            "cooking_range_fuel",
            "has_induction_range",
            "dishwasher_efficiency_kwh",
            "lighting_efficiency",
            "refrigerator_extra_efficiency_ef",
            "has_standalone_freezer",
            "has_gas_fireplace",
            "has_gas_grill",
            "has_gas_lighting",
            "has_well_pump",
            "hot_tub_spa_fuel",
            "pool_heater_fuel",
            "refrigerator_efficiency_ef",
            "plug_load_percentage",
            "usage_level_appliances",
            # misc
            "climate_zone_temp",
            "climate_zone_moisture",
            "neighbor_distance_ft",
            "n_occupants",
            "vintage",
        )
    )
    return building_metadata_features


#  -- functions to apply upgrade transformations -- #

# Mapping of climate zone temperature  -> threshold, insulation
# where climate zone temperature is the first character in the ASHRAE IECC climate zone
# ('1', 13, 30) means units in climate zones 1A (1-anything) with R13 insulation or less are upgraded to R30
BASIC_ENCLOSURE_INSULATION_SPARK = spark.createDataFrame(BASIC_ENCLOSURE_INSULATION)


def upgrade_to_hp(
    baseline_building_features: DataFrame,
    ducted_efficiency: str,
    non_ducted_efficiency: str,
    heat_pump_sizing_methodology: str = "ACCA",
) -> DataFrame:
    """
    Upgrade the baseline building features to an air source heat pump (ASHP) with specified efficiencies.
    Note that all baseline hps in Resstock are lower efficiency than specified upgrade thresholds
        (<=SEER 15; <=HSPF 8.5)

    Args:
        baseline_building_features (DataFrame): The baseline building features.
        ducted_efficiency (str): The efficiency of the ducted heat pump.
        non_ducted_efficiency (str): The efficiency of the ductless heat pump.

    Returns:
        DataFrame: The upgraded building features DataFrame with the heat pump.
    """
    return (
        baseline_building_features.withColumn("heating_appliance_type", F.lit("ASHP"))
        .withColumn("heating_fuel", F.lit("Electricity"))
        .withColumn(
            "heating_efficiency_nominal_percentage",
            F.when(F.col("has_ducts"), extract_heating_efficiencyUDF(F.lit(ducted_efficiency))).otherwise(
                extract_heating_efficiencyUDF(F.lit(non_ducted_efficiency))
            ),
        )
        .withColumn("has_ducted_heating", F.col("has_ducts"))
        .withColumn("has_ducted_cooling", F.col("has_ducts"))
        .withColumn(
            "cooling_efficiency_eer",
            F.when(
                F.col("has_ducts"),
                extract_cooling_efficiencyUDF(F.lit(ducted_efficiency)),
            ).otherwise(extract_cooling_efficiencyUDF(F.lit(non_ducted_efficiency))),
        )
        .withColumn("ac_type", F.lit("Heat Pump"))
        .withColumn("cooled_space_percentage", F.lit(1.0))
        .withColumn("heat_pump_sizing_methodology", F.lit(heat_pump_sizing_methodology))
    )


def apply_upgrades(baseline_building_features: DataFrame, upgrade_id: int) -> DataFrame:
    """
    Modify building features to reflect the upgrade. Source:
    https://oedi-data-lake.s3.amazonaws.com/nrel-pds-building-stock/end-use-load-profiles-for-us-building-stock
         /2022/EUSS_ResRound1_Technical_Documentation.pdf
    In case of contradictions, consult: https://github.com/NREL/resstock/blob/run/euss/EUSS-project-file_2018_10k.yml.

    Args:
          baseline_building_features: (DataFrame) building features coming from metadata.
          upgrade_id: (int)

    Returns:
          DataFrame: building_features, augmented to reflect the upgrade.
    """
    # TODO: update this function to use enum names instead of upgrade ids
    # Raise an error if an unsupported upgrade ID is provided
    if upgrade_id not in map(get_upgrade_id, SUPPORTED_UPGRADES):
        raise ValueError(f"Upgrade id={upgrade_id} is not yet supported")

    upgrade_building_features = baseline_building_features.withColumn(
        "upgrade_id", F.lit(upgrade_id).cast("double")
    ).withColumn("has_heat_pump_dryer", F.lit(False))

    if upgrade_id == 0:  # baseline: return as is
        pass

    if upgrade_id == 0.01:  # baseline with no setbacks
        upgrade_building_features = upgrade_building_features.withColumn(
            "cooling_setpoint_offset_magnitude_degrees_f", F.lit(0.0)
        ).withColumn("heating_setpoint_offset_magnitude_degrees_f", F.lit(0.0))

    if upgrade_id in [1, 9, 13.01]:  # basic enclosure
        upgrade_building_features = (
            upgrade_building_features
            # Upgrade insulation of ceiling
            # Map the climate zone number to the insulation params for the upgrade
            .join(BASIC_ENCLOSURE_INSULATION_SPARK, on="climate_zone_temp")
            # Attic floor insulation if current insulation is below threshold
            .withColumn(
                "insulation_ceiling_r_value",
                F.when(
                    (F.col("attic_type") == "Vented Attic")  # TODO: check if new "Unvented Attic" also counts here
                    & (F.col("insulation_ceiling_r_value") <= F.col("existing_insulation_max_threshold")),
                    F.col("insulation_upgrade"),
                ).otherwise(F.col("insulation_ceiling_r_value")),
            )
            .drop("insulation_upgrade", "existing_insulation_max_threshold")
            # Air leakage reduction if high levels of infiltration
            .withColumn(
                "infiltration_ach50",
                F.when(F.col("infiltration_ach50") >= 15, F.col("infiltration_ach50") * 0.7).otherwise(
                    F.col("infiltration_ach50")
                ),
            )
            # Duct sealing: update duct leakage rate to at most 10% and insulation to at least R-8,
            # with the exeption of "0% or 30% Leakage, Uninsulated" which does not get upgrade applied
            .withColumn(
                "duct_leakage_percentage",
                F.when(
                    (
                        (F.col("has_ducts"))
                        & ~(
                            F.col("duct_leakage_and_insulation").isin(
                                ["0% Leakage to Outside, Uninsulated", "30% Leakage to Outside, Uninsulated"]
                            )
                        )
                    ),
                    F.least(F.col("duct_leakage_percentage"), F.lit(0.1)),
                ).otherwise(F.col("duct_leakage_percentage")),
            )
            .withColumn(
                "duct_insulation_r_value",
                F.when(
                    (
                        (F.col("has_ducts"))
                        & ~(
                            F.col("duct_leakage_and_insulation").isin(
                                ["0% Leakage to Outside, Uninsulated", "30% Leakage to Outside, Uninsulated"]
                            )
                        )
                    ),
                    F.greatest(F.col("duct_insulation_r_value"), F.lit(8.0)),
                ).otherwise(F.col("duct_insulation_r_value")),
            )
            # Drill-and-fill wall insulation if the wall type is uninsulated
            .withColumn(
                "insulation_wall_r_value",
                F.when(
                    F.col("insulation_wall") == "Wood Stud, Uninsulated",
                    extract_r_valueUDF(F.lit("Wood Stud, R-13")),
                ).otherwise(F.col("insulation_wall_r_value")),
            )
        )

    if upgrade_id == 13.02:  # light touch air sealing
        upgrade_building_features = (
            upgrade_building_features
            # Air leakage reduction if high levels of infiltration
            .withColumn(
                "infiltration_ach50",
                F.when(F.col("infiltration_ach50") >= 10, F.col("infiltration_ach50") * 0.4)
                .when(F.col("infiltration_ach50") >= 5, F.col("infiltration_ach50") * 0.25)
                .otherwise(F.col("infiltration_ach50")),
            )
        )

    if upgrade_id == 3:  # heat pump: min efficiency, electric backup
        upgrade_building_features = upgrade_building_features.transform(
            upgrade_to_hp, "Heat Pump, SEER 15, 9 HSPF", "Heat Pump, SEER 15, 9 HSPF"
        )

    if upgrade_id in [4, 9]:  # heat pump: high efficiency, electric backup
        upgrade_building_features = upgrade_building_features.transform(
            upgrade_to_hp,
            "Heat Pump, SEER 24, 13 HSPF",
            "Heat Pump, SEER 29.3, 14 HSPF",
        )
    if upgrade_id in [11.05, 11.07, 13.01, 13.02]:
        upgrade_building_features = (
            upgrade_building_features.transform(
                upgrade_to_hp,
                "Heat Pump, SEER 18, 10 HSPF",
                "Heat Pump, SEER 18, 10.5 HSPF",
                "HERS",
            )
            .withColumn("cooling_setpoint_offset_magnitude_degrees_f", F.lit(0.0))
            .withColumn("heating_setpoint_offset_magnitude_degrees_f", F.lit(0.0))
        )
    if upgrade_id in [6, 9]:
        upgrade_building_features = (
            upgrade_building_features.withColumn("water_heater_fuel", F.lit("Electricity"))
            .withColumn(
                "water_heater_efficiency",
                F.when(  # electric tankless don't get upgraded due to likely size constraints
                    F.col("water_heater_efficiency") == "Electric Tankless",
                    F.col("water_heater_efficiency"),
                )
                .when(F.col("n_bedrooms") <= 3, F.lit("Electric Heat Pump, 50 gal, 3.45 UEF"))
                .when(F.col("n_bedrooms") == 4, F.lit("Electric Heat Pump, 66 gal, 3.35 UEF"))
                .otherwise(F.lit("Electric Heat Pump, 80 gal, 3.45 UEF")),
            )
            .transform(add_water_heater_features)
        )

    if upgrade_id in [8.1, 9]:
        upgrade_building_features = upgrade_building_features.withColumn(
            "clothes_dryer_fuel", F.lit("Electricity")
        ).withColumn("has_heat_pump_dryer", F.lit(True))
    if upgrade_id in [8.2, 9]:
        upgrade_building_features = upgrade_building_features.withColumn(
            "cooking_range_fuel", F.lit("Electricity")
        ).withColumn("has_induction_range", F.lit(True))

    # add indicator features for presence of fuels (not including electricity)
    upgrade_building_features = (
        upgrade_building_features.withColumn("appliance_fuel_arr", F.array(APPLIANCE_FUEL_COLS))
        .withColumn("gas_misc_appliance_indicator_arr", F.array(GAS_APPLIANCE_INDICATOR_COLS))
        .withColumn(
            "has_natural_gas_appliance",
            (
                F.array_contains("appliance_fuel_arr", "Natural Gas")
                | F.array_contains("gas_misc_appliance_indicator_arr", True)
            ),
        )
        .withColumn("has_fuel_oil_appliance", F.array_contains("appliance_fuel_arr", "Fuel Oil"))
        .withColumn("has_propane_appliance", F.array_contains("appliance_fuel_arr", "Propane"))
        .drop(  # drop columns that were only used for upgrade lookups
            "insulation_wall",
            "ducts",
            "water_heater_efficiency",
            "appliance_fuel_arr",
            "gas_misc_appliance_indicator_arr",
        )
    )

    return upgrade_building_features


def build_upgrade_metadata_table(baseline_building_features: DataFrame) -> DataFrame:
    """
    Applied upgrade logic to baseline features table to create a DataFrame with features for each supported upgrade.

    This function iterates over each upgrade specified in `SUPPORTED_UPGRADES`,
    applies these upgrades to the baseline building metadata, and then unions the resulting DataFrames
    to create a comprehensive DataFrame that includes the baseline and all upgrades.

    Args:
        building_features_baseline (DataFrame): A Spark DataFrame containing baseline building metadata
          for a set of building samples, with the primary key (building_id, building_set)
    Returns:
        DataFrame: A Spark DataFrame containing building metadata for each upgrade including baseline.
    """
    # Get names, upgrade ids and name of baseline building set for each upgrade
    upgrade_rows = (
        upgrades_df(spark)
        .where(F.col("name").isin(SUPPORTED_UPGRADES))
        .select("name", "upgrade_id", "building_set")
        .collect()
    )

    # Iterate through each and apply the upgrade logic and add the name of the upgrade
    upgraded_dfs = []
    for row in upgrade_rows:
        upgrade_name, upgrade_id, building_set = row["name"], float(row["upgrade_id"]), row["building_set"]
        df = apply_upgrades(
            baseline_building_features=baseline_building_features.where(F.col("building_set") == building_set),
            upgrade_id=upgrade_id,
        ).withColumn("upgrade_name", F.lit(upgrade_name))
        upgraded_dfs.append(df)
    # Union into one tables
    return reduce(DataFrame.unionByName, upgraded_dfs)
<<<<<<< HEAD


=======


>>>>>>> f3b9f75e
def drop_non_upgraded_samples(building_features: DataFrame, check_applicability_logic_against_version=None):
    """
    Drop upgrade records that had no changed features and therefore weren't upgraded.

    Note that a record is are marked as a non-upgraded duplicate if the sample's metadata is
    identical that of a lower upgrade. For example, if the metadata is identical for say 11.05
    and 13.01 for a given sample, the 13.01 record will be dropped.

    Args:
        building_metadata_upgrades (DataFrame): The DataFrame containing building metadata upgrades.
        check_applicability_logic_against_version (str, optional): If passed, check whether the applicabilitity logic
                matches between the metadata (i.e, non-unique set of metadata) the applicability flag output by the
                simulation for the given version number. Should only be passed if running on Resstock EUSS data. Defaults to None.

    Returns:
        DataFrame: The DataFrame with non-upgraded samples dropped.

    Raises:
        ValueError: If check_applicability_logic=True and the applicability logic
        does not match between the features and targets. Upgrade 13.01 is ignored.

    """
    partition_cols = building_features.drop("upgrade_id", "upgrade_name").columns
    w = Window.partitionBy(partition_cols).orderBy(F.asc("upgrade_id"))

    # partition by features-- if more them one row is in the partition,
    # then it is a duplicate, meaning an upgrade was not applied, so mark it as such
    # so mark any upgrade rows (upgrade > 0) as duplicate
    building_features_applicability_flag = (
        building_features.withColumn("rank", F.rank().over(w))
        .withColumn("applicability", F.col("rank") == 1)
        .drop("rank")
    )

    if check_applicability_logic_against_version is not None:
        # test that the applicability logic matches between the features and targets
        # we ignore 13.01 and 11.02 since they are all flagged as True in the output table
        # even though many do not have the insulation upgrade applied and are therefore identical to 11.05
        applicability_compare = building_features_applicability_flag.alias("features").join(
<<<<<<< HEAD
            spark.table(f"{ANNUAL_OUTPUTS_TABLE}_{check_applicability_logic_against_version}")
=======
            spark.table(
                f"ml.surrogate_model.building_simulation_outputs_annual_{check_applicability_logic_against_version}"
            )
>>>>>>> f3b9f75e
            .select("upgrade_id", "building_id", "applicability")
            .alias("targets"),
            on=["upgrade_id", "building_id"],
        )
        mismatch_count = (
            applicability_compare.where(F.col("features.applicability") != F.col("targets.applicability"))
            .where(~F.col("upgrade_id").isin([13.01, 11.02]))
            .count()
        )
        if mismatch_count > 0:
            (
                applicability_compare.where(F.col("features.applicability") != F.col("targets.applicability"))
                .withColumnRenamed("`features.applicability`", "features_applicability")
                .withColumnRenamed("`targets.applicability`", "targets_applicability")
            ).display()
            raise ValueError(
                f"{mismatch_count} cases where applicability based on metadata and simulation applicability flag\
                      do not match"
            )

    # drop feature rows where upgrade was not applied
    return building_features_applicability_flag.where(F.col("applicability")).drop("applicability")


#  -- functions to construct weather city file index -- #
def create_string_indexer(df: DataFrame, column_name: str) -> StringIndexer:
    """
    Create and fit a StringIndexer for the distinct values in a given column.

    Args:
        df (spark.DataFrame): The DataFrame containing the column.
        column_name (str): The name of the column for which to create the index mapping.

    Returns:
        The fitted StringIndexer.
    """
    # Create a StringIndexer for the given column
    indexer = StringIndexer(
        inputCol=column_name, outputCol=f"{column_name}_index", stringOrderType="alphabetAsc", handleInvalid="skip"
    )

    # Fit the indexer to the DataFrame
    fitted_indexer = indexer.fit(df)

    return fitted_indexer


def fit_weather_city_index(df_to_fit: DataFrame):
    # Create the StringIndexer
    return create_string_indexer(df_to_fit.drop("weather_file_city_index"), "weather_file_city")


def transform_weather_city_index(weather_file_city_indexer: StringIndexer, df_to_transform: DataFrame):
    return weather_file_city_indexer.transform(df_to_transform).withColumn(
        "weather_file_city_index", F.col("weather_file_city_index").cast("int")
    )<|MERGE_RESOLUTION|>--- conflicted
+++ resolved
@@ -1026,13 +1026,9 @@
         upgraded_dfs.append(df)
     # Union into one tables
     return reduce(DataFrame.unionByName, upgraded_dfs)
-<<<<<<< HEAD
-
-
-=======
-
-
->>>>>>> f3b9f75e
+
+
+
 def drop_non_upgraded_samples(building_features: DataFrame, check_applicability_logic_against_version=None):
     """
     Drop upgrade records that had no changed features and therefore weren't upgraded.
@@ -1072,13 +1068,7 @@
         # we ignore 13.01 and 11.02 since they are all flagged as True in the output table
         # even though many do not have the insulation upgrade applied and are therefore identical to 11.05
         applicability_compare = building_features_applicability_flag.alias("features").join(
-<<<<<<< HEAD
             spark.table(f"{ANNUAL_OUTPUTS_TABLE}_{check_applicability_logic_against_version}")
-=======
-            spark.table(
-                f"ml.surrogate_model.building_simulation_outputs_annual_{check_applicability_logic_against_version}"
-            )
->>>>>>> f3b9f75e
             .select("upgrade_id", "building_id", "applicability")
             .alias("targets"),
             on=["upgrade_id", "building_id"],
